--- conflicted
+++ resolved
@@ -10,11 +10,9 @@
 
 ### NEW
 - Added down- and resampling algorithms for the new meta-function `resampledata`
-<<<<<<< HEAD
 - Added FOOOF method as a post-processing option for the freqanalysis method mtmfft.
-=======
 - new global `spy.copy()` function which copies entire Syncopy objects on disk
->>>>>>> c2d09531
+
 
 ### CHANGED
 - the `out.cfg` attached to an analysis result now allows to replay all analysis methods
