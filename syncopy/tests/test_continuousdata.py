# -*- coding: utf-8 -*-
#
# Test proper functionality of Syncopy's `ContinuousData` class + subclasses
#

# Builtin/3rd party package imports
import os
import tempfile
import time
import pytest
import random
import numbers
import numpy as np

# Local imports
from syncopy.datatype import AnalogData, SpectralData, CrossSpectralData, padding
from syncopy.io import save, load
from syncopy.datatype.base_data import Selector
from syncopy.datatype.methods.selectdata import selectdata
from syncopy.shared.errors import SPYValueError, SPYTypeError
from syncopy.shared.tools import StructDict
from syncopy.tests.misc import flush_local_cluster, generate_artificial_data, construct_spy_filename
from syncopy import __acme__
if __acme__:
    import dask.distributed as dd

# Decorator to decide whether or not to run dask-related tests
skip_without_acme = pytest.mark.skipif(
    not __acme__, reason="acme not available")

# Collect all supported binary arithmetic operators
arithmetics = [lambda x, y: x + y,
               lambda x, y: x - y,
               lambda x, y: x * y,
               lambda x, y: x / y,
               lambda x, y: x ** y]

# Module-wide set of testing selections
trialSelections = [
    "all",  # enforce below selections in all trials of `dummy`
    [3, 1, 2]  # minimally unordered
]
chanSelections = [
    ["channel03", "channel01", "channel01", "channel02"],  # string selection w/repetition + unordered
    [4, 2, 2, 5, 5],   # repetition + unordered
    range(5, 8),  # narrow range
    slice(-2, None),  # negative-start slice
    "channel02",  # str selection
    1  # scalar selection
]
toiSelections = [
    "all",  # non-type-conform string
    0.6,  # single inexact match
    [-0.2, 0.6, 0.9, 1.1, 1.3, 1.6, 1.8, 2.2, 2.45, 3.]  # unordered, inexact, repetions
]
toilimSelections = [
    [0.5, 1.5],  # regular range
    [1.5, 2.0],  # minimal range (just two-time points)
    [1.0, np.inf]  # unbounded from above
]
foiSelections = [
    "all",  # non-type-conform string
    2.6,  # single inexact match
    [1.1, 1.9, 2.1, 3.9, 9.2, 11.8, 12.9, 5.1, 13.8]  # unordered, inexact, repetions
]
foilimSelections = [
    [2, 11],  # regular range
    [1, 2.0],  # minimal range (just two-time points)
    [1.0, np.inf]  # unbounded from above
]
taperSelections = [
    ["TestTaper_03", "TestTaper_01", "TestTaper_01", "TestTaper_02"],  # string selection w/repetition + unordered
    "TestTaper_03",  # singe str
    0,  # scalar selection
    [0, 1, 1, 2, 3],  # preserve repetition, don't convert to slice
    range(2, 5),  # narrow range
    slice(0, 5, 2),  # slice w/non-unitary step-size
]
timeSelections = list(zip(["toi"] * len(toiSelections), toiSelections)) \
    + list(zip(["toilim"] * len(toilimSelections), toilimSelections))
freqSelections = list(zip(["foi"] * len(foiSelections), foiSelections)) \
    + list(zip(["foilim"] * len(foilimSelections), foilimSelections))


# Local helper function for performing basic arithmetic tests
def _base_op_tests(dummy, ymmud, dummy2, ymmud2, dummyC, operation):

    dummyArr = 2 * np.ones((dummy.trials[0].shape))
    ymmudArr = 2 * np.ones((ymmud.trials[0].shape))
    scalarOperands = [2, np.pi]
    dummyOperands = [dummyArr, dummyArr.tolist()]
    ymmudOperands = [ymmudArr, ymmudArr.tolist()]

    # Ensure trial counts are properly vetted
    dummy2.selectdata(trials=0, inplace=True)
    with pytest.raises(SPYValueError) as spyval:
        operation(dummy, dummy2)
        assert "Syncopy object with same number of trials (selected)" in str(spyval.value)
    dummy2.selection = None

    # Scalar algebra must be commutative (except for pow)
    for operand in scalarOperands:
        result = operation(dummy, operand)  # perform operation from right
        for tk, trl in enumerate(result.trials):
            assert np.array_equal(trl, operation(dummy.trials[tk], operand))
        # Don't try to compute `2 ** data``
        if operation(2, 3) != 8:
            result2 = operation(operand, dummy)  # perform operation from left
            assert np.array_equal(result2.data, result.data)

        # Same as above, but swapped `dimord`
        result = operation(ymmud, operand)
        for tk, trl in enumerate(result.trials):
            assert np.array_equal(trl, operation(ymmud.trials[tk], operand))
        if operation(2, 3) != 8:
            result2 = operation(operand, ymmud)
            assert np.array_equal(result2.data, result.data)

    # Careful: NumPy tries to avoid failure by broadcasting; instead of relying
    # on an existing `__radd__` method, it performs arithmetic component-wise, i.e.,
    # ``np.ones((3,3)) + data`` performs ``1 + data`` nine times, so don't
    # test for left/right arithmetics...
    for operand in dummyOperands:
        result = operation(dummy, operand)
        for tk, trl in enumerate(result.trials):
            assert np.array_equal(trl, operation(dummy.trials[tk], operand))
    for operand in ymmudOperands:
        result = operation(ymmud, operand)
        for tk, trl in enumerate(result.trials):
            assert np.array_equal(trl, operation(ymmud.trials[tk], operand))

    # Ensure erroneous object type-casting is prevented
    if dummyC is not None:
        with pytest.raises(SPYTypeError) as spytyp:
            operation(dummy, dummyC)
            assert "Syncopy data object of same numerical type (real/complex)" in str(spytyp.value)

    # Most severe safety hazard: throw two objects at each other (with regular and
    # swapped dimord)
    result = operation(dummy, dummy2)
    for tk, trl in enumerate(result.trials):
        assert np.array_equal(trl, operation(dummy.trials[tk], dummy2.trials[tk]))
    result = operation(ymmud, ymmud2)
    for tk, trl in enumerate(result.trials):
        assert np.array_equal(trl, operation(ymmud.trials[tk], ymmud2.trials[tk]))


def _selection_op_tests(dummy, ymmud, dummy2, ymmud2, kwdict, operation):

    # Perform in-place selection and construct array based on new subset
    selected = dummy.selectdata(**kwdict)
    dummy.selectdata(inplace=True, **kwdict)
    arr = 2 * np.ones((selected.trials[0].shape), dtype=np.intp)
    for operand in [np.pi, arr]:
        result = operation(dummy, operand)
        for tk, trl in enumerate(result.trials):
            assert np.array_equal(trl, operation(selected.trials[tk], operand))

    # Most most complicated: subset selection present in base object
    # and operand thrown at it: only attempt to do this if the selection
    # is "well-behaved", i.e., is ordered and does not contain repetitions
    # The operator code checks for this, so catch the corresponding
    # `SpyValueError` and only attempt to test if coast is clear
    dummy2.selectdata(inplace=True, **kwdict)
    try:
        result = operation(dummy, dummy2)
        cleanSelection = True
    except SPYValueError:
        cleanSelection = False
    if cleanSelection:
        for tk, trl in enumerate(result.trials):
            assert np.array_equal(trl, operation(selected.trials[tk],
                                                 selected.trials[tk]))
        selected = ymmud.selectdata(**kwdict)
        ymmud.selectdata(inplace=True, **kwdict)
        ymmud2.selectdata(inplace=True, **kwdict)
        result = operation(ymmud, ymmud2)
        for tk, trl in enumerate(result.trials):
            assert np.array_equal(trl, operation(selected.trials[tk],
                                                 selected.trials[tk]))

    # Very important: clear manually set selections for next iteration
    dummy.selection = None
    dummy2.selection = None
    ymmud.selection = None
    ymmud2.selection = None


class TestAnalogData():

    # Allocate test-dataset
    nc = 10
    ns = 30
    data = np.arange(1, nc * ns + 1, dtype="float").reshape(ns, nc)
    trl = np.vstack([np.arange(0, ns, 5),
                     np.arange(5, ns + 5, 5),
                     np.ones((int(ns / 5), )),
                     np.ones((int(ns / 5), )) * np.pi]).T
    samplerate = 2.0

    def test_empty(self):
        dummy = AnalogData()
        assert len(dummy.cfg) == 0
        assert dummy.dimord is None
<<<<<<< HEAD
        for attr in ["channel", "data", "sampleinfo", "trialinfo"]:
=======
        for attr in ["channel", "data", "hdr", "sampleinfo", "trialinfo"]:
>>>>>>> 730eda5d
            assert getattr(dummy, attr) is None
        with pytest.raises(SPYTypeError):
            AnalogData({})

    def test_nparray(self):
        dummy = AnalogData(data=self.data)
        assert dummy.dimord == AnalogData._defaultDimord
        assert dummy.channel.size == self.nc
        assert (dummy.sampleinfo == [0, self.ns]).min()
        assert dummy.trialinfo.shape == (1, 0)
        assert np.array_equal(dummy.data, self.data)

        # wrong shape for data-type
        with pytest.raises(SPYValueError):
            AnalogData(np.ones((3,)))

    def test_trialretrieval(self):
        # test ``_get_trial`` with NumPy array: regular order
        dummy = AnalogData(data=self.data, trialdefinition=self.trl)
        for trlno, start in enumerate(range(0, self.ns, 5)):
            trl_ref = self.data[start:start + 5, :]
            assert np.array_equal(dummy._get_trial(trlno), trl_ref)

        # test ``_get_trial`` with NumPy array: swapped dimensions
        dummy = AnalogData(self.data.T, trialdefinition=self.trl,
                           dimord=["channel", "time"])
        for trlno, start in enumerate(range(0, self.ns, 5)):
            trl_ref = self.data.T[:, start:start + 5]
            assert np.array_equal(dummy._get_trial(trlno), trl_ref)

        del dummy

    def test_saveload(self):
        with tempfile.TemporaryDirectory() as tdir:
            fname = os.path.join(tdir, "dummy")

            # basic but most important: ensure object integrity is preserved
            checkAttr = ["channel", "data", "dimord", "sampleinfo", "samplerate", "trialinfo"]
            dummy = AnalogData(data=self.data, samplerate=1000)
            dummy.save(fname)
            filename = construct_spy_filename(fname, dummy)
            # NOTE: We removed support for loading data via the constructor
            # dummy2 = AnalogData(filename)
            # for attr in checkAttr:
            #     assert np.array_equal(getattr(dummy, attr), getattr(dummy2, attr))
            dummy3 = load(fname)
            for attr in checkAttr:
                assert np.array_equal(getattr(dummy3, attr), getattr(dummy, attr))
            save(dummy3, container=os.path.join(tdir, "ymmud"))
            dummy4 = load(os.path.join(tdir, "ymmud"))
            for attr in checkAttr:
                assert np.array_equal(getattr(dummy4, attr), getattr(dummy, attr))
            del dummy, dummy3, dummy4  # avoid PermissionError in Windows

            # ensure trialdefinition is saved and loaded correctly
            dummy = AnalogData(data=self.data, trialdefinition=self.trl, samplerate=1000)
            dummy.save(fname + "_trl")
            filename = construct_spy_filename(fname + "_trl", dummy)
            dummy2 = load(filename)
            assert np.array_equal(dummy.trialdefinition, dummy2.trialdefinition)

            # test getters
            assert np.array_equal(dummy.sampleinfo, dummy2.sampleinfo)
            assert np.array_equal(dummy._t0, dummy2._t0)
            assert np.array_equal(dummy.trialinfo, dummy2.trialinfo)

            del dummy, dummy2  # avoid PermissionError in Windows

            # swap dimensions and ensure `dimord` is preserved
            dummy = AnalogData(data=self.data,
                               dimord=["channel", "time"], samplerate=1000)
            dummy.save(fname + "_dimswap")
            filename = construct_spy_filename(fname + "_dimswap", dummy)
            dummy2 = load(filename)
            assert dummy2.dimord == dummy.dimord
            assert dummy2.channel.size == self.ns  # swapped
            assert dummy2.data.shape == dummy.data.shape

            # Delete all open references to file objects and wait 0.1s for changes
            # to take effect (thanks, Windows!)
            del dummy, dummy2
            time.sleep(0.1)

    def test_relative_array_padding(self):

        # no. of samples to pad
        n_center = 5
        n_pre = 2
        n_post = 3
        n_half = int(n_center / 2)

        # dict for for calling `padding`
        lockws = {"center": {"padlength": n_center},
                  "pre": {"prepadlength": n_pre},
                  "post": {"postpadlength": n_post},
                  "prepost": {"prepadlength": n_pre, "postpadlength": 3}
                  }

        # expected results for padding technique (pre/post/center/prepost) and
        # all available `padtype`'s
        expected_vals = {
            "center": {"zero": [0, 0],
                       "nan": [np.nan, np.nan],
                       "mean": [np.tile(self.data.mean(axis=0), (n_half, 1)),
                                np.tile(self.data.mean(axis=0), (n_half, 1))],
                       "localmean": [np.tile(self.data[:n_half, :].mean(axis=0), (n_half, 1)),
                                     np.tile(self.data[-n_half:, :].mean(axis=0), (n_half, 1))],
                       "edge": [np.tile(self.data[0, :], (n_half, 1)),
                                np.tile(self.data[-1, :], (n_half, 1))],
                       "mirror": [self.data[1:1 + n_half, :][::-1],
                                  self.data[-1 - n_half:-1, :][::-1]]
                       },
            "pre": {"zero": [0],
                    "nan": [np.nan],
                    "mean": [np.tile(self.data.mean(axis=0), (n_pre, 1))],
                    "localmean": [np.tile(self.data[:n_pre, :].mean(axis=0), (n_pre, 1))],
                    "edge": [np.tile(self.data[0, :], (n_pre, 1))],
                    "mirror": [self.data[1:1 + n_pre, :][::-1]]
                    },
            "post": {"zero": [0],
                     "nan": [np.nan],
                     "mean": [np.tile(self.data.mean(axis=0), (n_post, 1))],
                     "localmean": [np.tile(self.data[-n_post:, :].mean(axis=0), (n_post, 1))],
                     "edge": [np.tile(self.data[-1, :], (n_post, 1))],
                     "mirror": [self.data[-1 - n_post:-1, :][::-1]]
                     },
            "prepost": {"zero": [0, 0],
                        "nan": [np.nan, np.nan],
                        "mean": [np.tile(self.data.mean(axis=0), (n_pre, 1)),
                                 np.tile(self.data.mean(axis=0), (n_post, 1))],
                        "localmean": [np.tile(self.data[:n_pre, :].mean(axis=0), (n_pre, 1)),
                                      np.tile(self.data[-n_post:, :].mean(axis=0), (n_post, 1))],
                        "edge": [np.tile(self.data[0, :], (n_pre, 1)),
                                 np.tile(self.data[-1, :], (n_post, 1))],
                        "mirror": [self.data[1:1 + n_pre, :][::-1],
                                   self.data[-1 - n_post:-1, :][::-1]]
                        }
        }

        # indices for slicing resulting array to extract padded values for validation
        expected_idx = {"center": [slice(None, n_half), slice(-n_half, None)],
                        "pre": [slice(None, n_pre)],
                        "post": [slice(-n_post, None)],
                        "prepost": [slice(None, n_pre), slice(-n_post, None)]}

        # expected shape of resulting array
        expected_shape = {"center": self.data.shape[0] + 2 * n_half,
                          "pre": self.data.shape[0] + n_pre,
                          "post": self.data.shape[0] + n_post,
                          "prepost": self.data.shape[0] + n_pre + n_post}

        # happy padding
        for loc, kws in lockws.items():
            for ptype in ["zero", "mean", "localmean", "edge", "mirror"]:
                arr = padding(self.data, ptype, pad="relative", **kws)
                for k, idx in enumerate(expected_idx[loc]):
                    assert np.all(arr[idx, :] == expected_vals[loc][ptype][k])
                assert arr.shape[0] == expected_shape[loc]
            arr = padding(self.data, "nan", pad="relative", **kws)
            for idx in expected_idx[loc]:
                assert np.all(np.isnan(arr[idx, :]))
            assert arr.shape[0] == expected_shape[loc]

        # overdetermined padding
        with pytest.raises(SPYTypeError):
            padding(self.data, "zero", pad="relative", padlength=5,
                    prepadlength=2)
        with pytest.raises(SPYTypeError):
            padding(self.data, "zero", pad="relative", padlength=5,
                    postpadlength=2)
        with pytest.raises(SPYTypeError):
            padding(self.data, "zero", pad="relative", padlength=5,
                    prepadlength=2, postpadlength=2)

        # float input for sample counts
        with pytest.raises(SPYValueError):
            padding(self.data, "zero", pad="relative", padlength=2.5)
        with pytest.raises(SPYValueError):
            padding(self.data, "zero", pad="relative", prepadlength=2.5)
        with pytest.raises(SPYValueError):
            padding(self.data, "zero", pad="relative", postpadlength=2.5)
        with pytest.raises(SPYValueError):
            padding(self.data, "zero", pad="relative", prepadlength=2.5,
                    postpadlength=2.5)

        # time-based padding w/array input
        with pytest.raises(SPYValueError):
            padding(self.data, "zero", pad="relative", padlength=2, unit="time")

    def test_absolute_nextpow2_array_padding(self):

        pad_count = {"absolute": self.ns + 20,
                     "nextpow2": int(2**np.ceil(np.log2(self.ns)))}
        kws = {"absolute": pad_count["absolute"],
               "nextpow2": None}

        for pad, n_total in pad_count.items():

            n_fillin = n_total - self.ns
            n_half = int(n_fillin / 2)

            arr = padding(self.data, "zero", pad=pad, padlength=kws[pad])
            assert np.all(arr[:n_half, :] == 0)
            assert np.all(arr[-n_half:, :] == 0)
            assert arr.shape[0] == n_total

            arr = padding(self.data, "zero", pad=pad, padlength=kws[pad],
                          prepadlength=True)
            assert np.all(arr[:n_fillin, :] == 0)
            assert arr.shape[0] == n_total

            arr = padding(self.data, "zero", pad=pad, padlength=kws[pad],
                          postpadlength=True)
            assert np.all(arr[-n_fillin:, :] == 0)
            assert arr.shape[0] == n_total

            arr = padding(self.data, "zero", pad=pad, padlength=kws[pad],
                          prepadlength=True, postpadlength=True)
            assert np.all(arr[:n_half, :] == 0)
            assert np.all(arr[-n_half:, :] == 0)
            assert arr.shape[0] == n_total

        # 'absolute'-specific errors: `padlength` too short, wrong type, wrong combo with `prepadlength`
        with pytest.raises(SPYValueError):
            padding(self.data, "zero", pad="absolute", padlength=self.ns - 1)
        with pytest.raises(SPYTypeError):
            padding(self.data, "zero", pad="absolute", prepadlength=self.ns)
        with pytest.raises(SPYTypeError):
            padding(self.data, "zero", pad="absolute", padlength=n_total, prepadlength=n_total)

        # 'nextpow2'-specific errors: `padlength` wrong type, wrong combo with `prepadlength`
        with pytest.raises(SPYTypeError):
            padding(self.data, "zero", pad="nextpow2", padlength=self.ns)
        with pytest.raises(SPYTypeError):
            padding(self.data, "zero", pad="nextpow2", prepadlength=self.ns)
        with pytest.raises(SPYTypeError):
            padding(self.data, "zero", pad="nextpow2", padlength=n_total, prepadlength=True)

    def test_object_padding(self):

        # construct AnalogData object w/trials of unequal lengths
        adata = generate_artificial_data(nTrials=7, nChannels=16,
                                         equidistant=False, inmemory=False)
        timeAxis = adata.dimord.index("time")
        chanAxis = adata.dimord.index("channel")

        # Define trial/channel selections for tests
        trialSel = [0, 2, 1]
        chanSel = range(4)

        # test dictionary generation for `create_new = False`: ensure all trials
        # have padded length of `total_time` seconds (1 sample tolerance)
        total_time = 30
        pad_list = padding(adata, "zero", pad="absolute", padlength=total_time,
                           unit="time", create_new=False)
        for tk, trl in enumerate(adata.trials):
            assert "pad_width" in pad_list[tk].keys()
            assert "constant_values" in pad_list[tk].keys()
            trl_time = (pad_list[tk]["pad_width"][timeAxis, :].sum() + trl.shape[timeAxis]) / adata.samplerate
            assert trl_time - total_time < 1 / adata.samplerate

        # real thing: pad object with standing channel selection
        res = padding(adata, "zero", pad="absolute", padlength=total_time, unit="time",
                      create_new=True, select={"trials": trialSel, "channel": chanSel})
        for tk, trl in enumerate(res.trials):
            adataTrl = adata.trials[trialSel[tk]]
            nSamples = pad_list[trialSel[tk]]["pad_width"][timeAxis, :].sum() + adataTrl.shape[timeAxis]
            assert trl.shape[timeAxis] == nSamples
            assert trl.shape[chanAxis] == len(list(chanSel))

        # test correct update of trigger onset w/pre-padding
        adataTimes = adata.time
        prepadTime = 5
        res = padding(adata, "zero", pad="relative", prepadlength=prepadTime,
                      unit="time", create_new=True)
        resTimes = res.time
        adataTimes = adata.time
        for tk, timeArr in enumerate(resTimes):
            assert timeArr[0] == adataTimes[tk][0] - prepadTime
            assert np.array_equal(timeArr[timeArr >= 0], adataTimes[tk][adataTimes[tk] >= 0])

        # postpadding must not change trigger onset timing
        postpadTime = 5
        res = padding(adata, "zero", pad="relative", postpadlength=postpadTime,
                      unit="time", create_new=True)
        resTimes = res.time
        for tk, timeArr in enumerate(resTimes):
            assert timeArr[0] == adataTimes[tk][0]
            assert np.array_equal(timeArr[timeArr <= 0], adataTimes[tk][adataTimes[tk] <= 0])

        # jumble axes of `AnalogData` object and compute max. trial length
        adata2 = generate_artificial_data(nTrials=7, nChannels=16,
                                          equidistant=False, inmemory=False,
                                          dimord=adata.dimord[::-1])
        timeAxis2 = adata2.dimord.index("time")
        chanAxis2 = adata2.dimord.index("channel")
        maxtrllen = 0
        for trl in adata2.trials:
            maxtrllen = max(maxtrllen, trl.shape[timeAxis2])

        # same as above, but this time w/swapped dimensions
        res2 = padding(adata2, "zero", pad="absolute", padlength=total_time, unit="time",
                       create_new=True, select={"trials": trialSel, "channel": chanSel})
        pad_list2 = padding(adata2, "zero", pad="absolute", padlength=total_time,
                            unit="time", create_new=False)
        for tk, trl in enumerate(res2.trials):
            adataTrl = adata2.trials[trialSel[tk]]
            nSamples = pad_list2[trialSel[tk]]["pad_width"][timeAxis2, :].sum() + adataTrl.shape[timeAxis2]
            assert trl.shape[timeAxis2] == nSamples
            assert trl.shape[chanAxis2] == len(list(chanSel))

        # symmetric `maxlen` padding: 1 sample tolerance
        pad_list2 = padding(adata2, "zero", pad="maxlen", create_new=False)
        for tk, trl in enumerate(adata2.trials):
            trl_len = pad_list2[tk]["pad_width"][timeAxis2, :].sum() + trl.shape[timeAxis2]
            assert (trl_len - maxtrllen) <= 1
        pad_list2 = padding(adata2, "zero", pad="maxlen", prepadlength=True,
                            postpadlength=True, create_new=False)
        for tk, trl in enumerate(adata2.trials):
            trl_len = pad_list2[tk]["pad_width"][timeAxis2, :].sum() + trl.shape[timeAxis2]
            assert (trl_len - maxtrllen) <= 1

        # pre- and post- `maxlen` padding: no tolerance
        pad_list2 = padding(adata2, "zero", pad="maxlen", prepadlength=True,
                            create_new=False)
        for tk, trl in enumerate(adata2.trials):
            trl_len = pad_list2[tk]["pad_width"][timeAxis2, :].sum() + trl.shape[timeAxis2]
            assert trl_len == maxtrllen
        pad_list2 = padding(adata2, "zero", pad="maxlen", postpadlength=True,
                            create_new=False)
        for tk, trl in enumerate(adata2.trials):
            trl_len = pad_list2[tk]["pad_width"][timeAxis2, :].sum() + trl.shape[timeAxis2]
            assert trl_len == maxtrllen

        # make things maximally intersting: relative + time + non-equidistant +
        # overlapping + selection + nonstandard dimord
        adata3 = generate_artificial_data(nTrials=7, nChannels=16,
                                          equidistant=False, overlapping=True,
                                          inmemory=False, dimord=adata2.dimord)
        res3 = padding(adata3, "zero", pad="absolute", padlength=total_time, unit="time",
                       create_new=True, select={"trials": trialSel, "channel": chanSel})
        pad_list3 = padding(adata3, "zero", pad="absolute", padlength=total_time,
                            unit="time", create_new=False)
        for tk, trl in enumerate(res3.trials):
            adataTrl = adata3.trials[trialSel[tk]]
            nSamples = pad_list3[trialSel[tk]]["pad_width"][timeAxis2, :].sum() + adataTrl.shape[timeAxis2]
            assert trl.shape[timeAxis2] == nSamples
            assert trl.shape[chanAxis2] == len(list(chanSel))

        # `maxlen'-specific errors: `padlength` wrong type, wrong combo with `prepadlength`
        with pytest.raises(SPYTypeError):
            padding(adata, "zero", pad="maxlen", padlength=self.ns, create_new=False)
        with pytest.raises(SPYTypeError):
            padding(adata, "zero", pad="maxlen", prepadlength=self.ns, create_new=False)
        with pytest.raises(SPYTypeError):
            padding(adata, "zero", pad="maxlen", padlength=self.ns, prepadlength=True,
                    create_new=False)

    # test data-selection via class method
    def test_dataselection(self, fulltests):

        # Create testing objects (regular and swapped dimords)
        dummy = AnalogData(data=self.data,
                           trialdefinition=self.trl,
                           samplerate=self.samplerate)
        ymmud = AnalogData(data=self.data.T,
                           trialdefinition=self.trl,
                           samplerate=self.samplerate,
                           dimord=AnalogData._defaultDimord[::-1])

        # Randomly pick one selection unless tests are run with `--full`
        if fulltests:
            trialSels = trialSelections
            chanSels = chanSelections
            timeSels = timeSelections
        else:
            trialSels = [random.choice(trialSelections)]
            chanSels = [random.choice(chanSelections)]
            timeSels = [random.choice(timeSelections)]

        for obj in [dummy, ymmud]:
            idx = [slice(None)] * len(obj.dimord)
            timeIdx = obj.dimord.index("time")
            chanIdx = obj.dimord.index("channel")
            for trialSel in trialSels:
                for chanSel in chanSels:
                    for timeSel in timeSels:
                        kwdict = {}
                        kwdict["trials"] = trialSel
                        kwdict["channel"] = chanSel
                        kwdict[timeSel[0]] = timeSel[1]
                        cfg = StructDict(kwdict)
                        # data selection via class-method + `Selector` instance for indexing
                        selected = obj.selectdata(**kwdict)
                        time.sleep(0.001)
                        selector = Selector(obj, kwdict)
                        idx[chanIdx] = selector.channel
                        for tk, trialno in enumerate(selector.trials):
                            idx[timeIdx] = selector.time[tk]
                            assert np.array_equal(selected.trials[tk].squeeze(),
                                                  obj.trials[trialno][idx[0], :][:, idx[1]].squeeze())
                        cfg.data = obj
                        # data selection via package function and `cfg`: ensure equality
                        out = selectdata(cfg)
                        assert np.array_equal(out.channel, selected.channel)
                        assert np.array_equal(out.data, selected.data)
                        time.sleep(0.001)

    # test arithmetic operations
    def test_ang_arithmetic(self, fulltests):

        # Create testing objects and corresponding arrays to perform arithmetics with
        dummy = AnalogData(data=self.data,
                           trialdefinition=self.trl,
                           samplerate=self.samplerate)
        ymmud = AnalogData(data=self.data.T,
                           trialdefinition=self.trl,
                           samplerate=self.samplerate,
                           dimord=AnalogData._defaultDimord[::-1])
        dummy2 = AnalogData(data=self.data,
                            trialdefinition=self.trl,
                            samplerate=self.samplerate)
        ymmud2 = AnalogData(data=self.data.T,
                            trialdefinition=self.trl,
                            samplerate=self.samplerate,
                            dimord=AnalogData._defaultDimord[::-1])

        # Perform basic arithmetic with +, -, *, / and ** (pow)
        for operation in arithmetics:

            # First, ensure `dimord` is respected
            with pytest.raises(SPYValueError) as spyval:
                operation(dummy, ymmud)
                assert "expected Syncopy 'time' x 'channel' data object" in str(spyval.value)

            _base_op_tests(dummy, ymmud, dummy2, ymmud2, None, operation)

            # Go through full selection stack - WARNING: this takes > 15 minutes
            if fulltests:
                for trialSel in trialSelections:
                    for chanSel in chanSelections:
                        for timeSel in timeSelections:
                            kwdict = {}
                            kwdict["trials"] = trialSel
                            kwdict["channel"] = chanSel
                            kwdict[timeSel[0]] = timeSel[1]
                            ScalarSelectors = [isinstance(val, (numbers.Number, str)) for val in kwdict.values()]
                            if sum(ScalarSelectors) >= 2:
                                continue
                            _selection_op_tests(dummy, ymmud, dummy2, ymmud2, kwdict, operation)
            else:
                kwdict = {}
                kwdict["trials"] = trialSelections[1]
                kwdict["channel"] = chanSelections[3]
                kwdict[timeSelections[4][0]] = timeSelections[4][1]
                _selection_op_tests(dummy, ymmud, dummy2, ymmud2, kwdict, operation)

        # Finally, perform a representative chained operation to ensure chaining works
        result = (dummy + dummy2) / dummy ** 3
        for tk, trl in enumerate(result.trials):
            assert np.array_equal(trl,
                                  (dummy.trials[tk] + dummy2.trials[tk]) / dummy.trials[tk] ** 3)

    @skip_without_acme
    def test_parallel(self, testcluster, fulltests):
        # repeat selected test w/parallel processing engine
        client = dd.Client(testcluster)
        quick_tests = ["test_relative_array_padding",
                       "test_absolute_nextpow2_array_padding",
                       "test_object_padding"]
        slow_tests = ["test_dataselection",
                      "test_ang_arithmetic"]
        for test in quick_tests:
            getattr(self, test)()
            flush_local_cluster(testcluster)
        for test in slow_tests:
            getattr(self, test)(fulltests)
            flush_local_cluster(testcluster)
        client.close()


class TestSpectralData():

    # Allocate test-dataset
    nc = 10
    ns = 30
    nt = 5
    nf = 15
    data = np.arange(1, nc * ns * nt * nf + 1, dtype="float").reshape(ns, nt, nf, nc)
    trl = np.vstack([np.arange(0, ns, 5),
                     np.arange(5, ns + 5, 5),
                     np.ones((int(ns / 5), )),
                     np.ones((int(ns / 5), )) * np.pi]).T
    data2 = np.moveaxis(data, 0, -1)
    samplerate = 2.0

    def test_sd_empty(self):
        dummy = SpectralData()
        assert len(dummy.cfg) == 0
        assert dummy.dimord is None
        for attr in ["channel", "data", "freq", "sampleinfo", "taper", "trialinfo"]:
            assert getattr(dummy, attr) is None
        with pytest.raises(SPYTypeError):
            SpectralData({})

    def test_sd_nparray(self):
        dummy = SpectralData(self.data)
        assert dummy.dimord == SpectralData._defaultDimord
        assert dummy.channel.size == self.nc
        assert dummy.taper.size == self.nt
        assert dummy.freq.size == self.nf
        assert (dummy.sampleinfo == [0, self.ns]).min()
        assert dummy.trialinfo.shape == (1, 0)
        assert np.array_equal(dummy.data, self.data)

        # wrong shape for data-type
        with pytest.raises(SPYValueError):
            SpectralData(data=np.ones((3,)))

    def test_sd_trialretrieval(self):
        # test ``_get_trial`` with NumPy array: regular order
        dummy = SpectralData(self.data, trialdefinition=self.trl)
        for trlno, start in enumerate(range(0, self.ns, 5)):
            trl_ref = self.data[start:start + 5, ...]
            assert np.array_equal(dummy._get_trial(trlno), trl_ref)

        # test ``_get_trial`` with NumPy array: swapped dimensions
        dummy = SpectralData(self.data2, trialdefinition=self.trl,
                             dimord=["taper", "channel", "freq", "time"])
        for trlno, start in enumerate(range(0, self.ns, 5)):
            trl_ref = self.data2[..., start:start + 5]
            assert np.array_equal(dummy._get_trial(trlno), trl_ref)

        del dummy

    def test_sd_saveload(self):
        with tempfile.TemporaryDirectory() as tdir:
            fname = os.path.join(tdir, "dummy")

            # basic but most important: ensure object integrity is preserved
            checkAttr = ["channel", "data", "dimord", "freq", "sampleinfo",
                         "samplerate", "taper", "trialinfo"]
            dummy = SpectralData(self.data, samplerate=1000)
            dummy.save(fname)
            filename = construct_spy_filename(fname, dummy)
            # dummy2 = SpectralData(filename)
            # for attr in checkAttr:
            #     assert np.array_equal(getattr(dummy, attr), getattr(dummy2, attr))
            dummy3 = load(fname)
            for attr in checkAttr:
                assert np.array_equal(getattr(dummy3, attr), getattr(dummy, attr))
            save(dummy3, container=os.path.join(tdir, "ymmud"))
            dummy4 = load(os.path.join(tdir, "ymmud"))
            for attr in checkAttr:
                assert np.array_equal(getattr(dummy4, attr), getattr(dummy, attr))
            del dummy, dummy3, dummy4  # avoid PermissionError in Windows

            # ensure trialdefinition is saved and loaded correctly
            dummy = SpectralData(self.data, trialdefinition=self.trl, samplerate=1000)
            dummy.save(fname, overwrite=True)
            dummy2 = load(filename)
            assert np.array_equal(dummy.trialdefinition, dummy2.trialdefinition)

            # test getters
            assert np.array_equal(dummy.sampleinfo, dummy2.sampleinfo)
            assert np.array_equal(dummy._t0, dummy2._t0)
            assert np.array_equal(dummy.trialinfo, dummy2.trialinfo)

            # swap dimensions and ensure `dimord` is preserved
            dummy = SpectralData(self.data, dimord=["time", "channel", "taper", "freq"],
                                 samplerate=1000)
            dummy.save(fname + "_dimswap")
            filename = construct_spy_filename(fname + "_dimswap", dummy)
            dummy2 = load(filename)
            assert dummy2.dimord == dummy.dimord
            assert dummy2.channel.size == self.nt  # swapped
            assert dummy2.taper.size == self.nf  # swapped
            assert dummy2.data.shape == dummy.data.shape

            # Delete all open references to file objects b4 closing tmp dir
            del dummy, dummy2

    # test data-selection via class method
    def test_sd_dataselection(self, fulltests):

        # Create testing objects (regular and swapped dimords)
        dummy = SpectralData(data=self.data,
                             trialdefinition=self.trl,
                             samplerate=self.samplerate,
                             taper=["TestTaper_0{}".format(k) for k in range(1, self.nt + 1)])
        ymmud = SpectralData(data=np.transpose(self.data, [3, 2, 1, 0]),
                             trialdefinition=self.trl,
                             samplerate=self.samplerate,
                             taper=["TestTaper_0{}".format(k) for k in range(1, self.nt + 1)],
                             dimord=SpectralData._defaultDimord[::-1])

        # Randomly pick one selection unless tests are run with `--full`
        if fulltests:
            trialSels = trialSelections
            chanSels = chanSelections
            timeSels = timeSelections
            freqSels = freqSelections
            taperSels = taperSelections
        else:
            trialSels = [random.choice(trialSelections)]
            chanSels = [random.choice(chanSelections)]
            timeSels = [random.choice(timeSelections)]
            freqSels = [random.choice(freqSelections)]
            taperSels = [random.choice(taperSelections)]

        for obj in [dummy, ymmud]:
            idx = [slice(None)] * len(obj.dimord)
            timeIdx = obj.dimord.index("time")
            chanIdx = obj.dimord.index("channel")
            freqIdx = obj.dimord.index("freq")
            taperIdx = obj.dimord.index("taper")
            for trialSel in trialSels:
                for chanSel in chanSels:
                    for timeSel in timeSels:
                        for freqSel in freqSels:
                            for taperSel in taperSels:
                                kwdict = {}
                                kwdict["trials"] = trialSel
                                kwdict["channel"] = chanSel
                                kwdict[timeSel[0]] = timeSel[1]
                                kwdict[freqSel[0]] = freqSel[1]
                                kwdict["taper"] = taperSel
                                cfg = StructDict(kwdict)
                                # data selection via class-method + `Selector` instance for indexing
                                selected = obj.selectdata(**kwdict)
                                time.sleep(0.001)
                                selector = Selector(obj, kwdict)
                                idx[chanIdx] = selector.channel
                                idx[freqIdx] = selector.freq
                                idx[taperIdx] = selector.taper
                                for tk, trialno in enumerate(selector.trials):
                                    idx[timeIdx] = selector.time[tk]
                                    indexed = obj.trials[trialno][idx[0], ...][:, idx[1], ...][:, :, idx[2], :][..., idx[3]]
                                    assert np.array_equal(selected.trials[tk].squeeze(),
                                                          indexed.squeeze())
                                cfg.data = obj
                                # data selection via package function and `cfg`: ensure equality
                                out = selectdata(cfg)
                                assert np.array_equal(out.channel, selected.channel)
                                assert np.array_equal(out.freq, selected.freq)
                                assert np.array_equal(out.taper, selected.taper)
                                assert np.array_equal(out.data, selected.data)
                                time.sleep(0.001)

    # test arithmetic operations
    def test_sd_arithmetic(self, fulltests):

        # Create testing objects and corresponding arrays to perform arithmetics with
        dummy = SpectralData(data=self.data,
                             trialdefinition=self.trl,
                             samplerate=self.samplerate,
                             taper=["TestTaper_0{}".format(k) for k in range(1, self.nt + 1)])
        dummyC = SpectralData(data=np.complex64(self.data),
                              trialdefinition=self.trl,
                              samplerate=self.samplerate,
                              taper=["TestTaper_0{}".format(k) for k in range(1, self.nt + 1)])
        ymmud = SpectralData(data=np.transpose(self.data, [3, 2, 1, 0]),
                             trialdefinition=self.trl,
                             samplerate=self.samplerate,
                             taper=["TestTaper_0{}".format(k) for k in range(1, self.nt + 1)],
                             dimord=SpectralData._defaultDimord[::-1])
        dummy2 = SpectralData(data=self.data,
                              trialdefinition=self.trl,
                              samplerate=self.samplerate,
                              taper=["TestTaper_0{}".format(k) for k in range(1, self.nt + 1)])
        ymmud2 = SpectralData(data=np.transpose(self.data, [3, 2, 1, 0]),
                              trialdefinition=self.trl,
                              samplerate=self.samplerate,
                              taper=["TestTaper_0{}".format(k) for k in range(1, self.nt + 1)],
                              dimord=SpectralData._defaultDimord[::-1])

        # Perform basic arithmetic with +, -, *, / and ** (pow)
        for operation in arithmetics:

            # First, ensure `dimord` is respected
            with pytest.raises(SPYValueError) as spyval:
                operation(dummy, ymmud)
                assert "expected Syncopy 'time' x 'channel' data object" in str(spyval.value)

            _base_op_tests(dummy, ymmud, dummy2, ymmud2, dummyC, operation)

            # Go through full selection stack - WARNING: this takes > 1 hour
            if fulltests:
                for trialSel in trialSelections:
                    for chanSel in chanSelections:
                        for timeSel in timeSelections:
                            for freqSel in freqSelections:
                                for taperSel in taperSelections:
                                    kwdict = {}
                                    kwdict["trials"] = trialSel
                                    kwdict["channel"] = chanSel
                                    kwdict[timeSel[0]] = timeSel[1]
                                    kwdict[freqSel[0]] = freqSel[1]
                                    kwdict["taper"] = taperSel
                                    ScalarSelectors = [isinstance(val, (numbers.Number, str)) for val in kwdict.values()]
                                    if sum(ScalarSelectors) >= 2:
                                        continue
                                    _selection_op_tests(dummy, ymmud, dummy2, ymmud2, kwdict, operation)
            else:
                kwdict = {}
                kwdict["trials"] = trialSelections[1]
                kwdict["channel"] = chanSelections[3]
                kwdict[timeSelections[4][0]] = timeSelections[4][1]
                kwdict[freqSelections[4][0]] = freqSelections[4][1]
                kwdict["taper"] = taperSelections[2]
                _selection_op_tests(dummy, ymmud, dummy2, ymmud2, kwdict, operation)

        # Finally, perform a representative chained operation to ensure chaining works
        result = (dummy + dummy2) / dummy ** 3
        for tk, trl in enumerate(result.trials):
            assert np.array_equal(trl,
                                  (dummy.trials[tk] + dummy2.trials[tk]) / dummy.trials[tk] ** 3)

    @skip_without_acme
    def test_sd_parallel(self, testcluster, fulltests):
        # repeat selected test w/parallel processing engine
        client = dd.Client(testcluster)
        par_tests = ["test_sd_dataselection", "test_sd_arithmetic"]
        for test in par_tests:
            getattr(self, test)(fulltests)
            flush_local_cluster(testcluster)
        client.close()


class TestCrossSpectralData():

    # Allocate test-dataset
    nci = 10
    ncj = 12
    nl = 3
    nt = 6
    ns = nt * nl
    nf = 15
    data = np.arange(1, nci * ncj * ns * nf + 1, dtype="float").reshape(ns, nf, nci, ncj)
    trl = np.vstack([np.arange(0, ns, nl),
                     np.arange(nl, ns + nl, nl),
                     np.ones((int(ns / nl), )),
                     np.ones((int(ns / nl), )) * np.pi]).T
    data2 = np.moveaxis(data, 0, -1)
    samplerate = 2.0

    def test_csd_empty(self):
        dummy = CrossSpectralData()
        assert len(dummy.cfg) == 0
        assert dummy.dimord is None
        for attr in ["channel_i", "channel_j", "data", "freq", "sampleinfo", "trialinfo"]:
            assert getattr(dummy, attr) is None
        with pytest.raises(SPYTypeError):
            CrossSpectralData({})

    def test_csd_nparray(self):
        dummy = CrossSpectralData(self.data)
        assert dummy.dimord == CrossSpectralData._defaultDimord
        assert dummy.channel_i.size == self.nci
        assert dummy.channel_j.size == self.ncj
        assert dummy.freq.size == self.nf
        assert (dummy.sampleinfo == [0, self.ns]).min()
        assert dummy.trialinfo.shape == (1, 0)
        assert np.array_equal(dummy.data, self.data)

        # wrong shape for data-type
        with pytest.raises(SPYValueError):
            CrossSpectralData(data=np.ones((3,)))

    def test_csd_trialretrieval(self):
        # test ``_get_trial`` with NumPy array: regular order
        dummy = CrossSpectralData(self.data)
        dummy.trialdefinition = self.trl
        for trlno, start in enumerate(range(0, self.ns, self.nl)):
            trl_ref = self.data[start:start + self.nl, ...]
            assert np.array_equal(dummy.trials[trlno], trl_ref)

        # test ``_get_trial`` with NumPy array: swapped dimensions
        dummy = CrossSpectralData(self.data2, dimord=["freq", "channel_i", "channel_j", "time"])
        dummy.trialdefinition = self.trl
        for trlno, start in enumerate(range(0, self.ns, self.nl)):
            trl_ref = self.data2[..., start:start + self.nl]
            assert np.array_equal(dummy.trials[trlno], trl_ref)

        del dummy

    def test_csd_saveload(self):
        with tempfile.TemporaryDirectory() as tdir:
            fname = os.path.join(tdir, "dummy")

            # basic but most important: ensure object integrity is preserved
            checkAttr = ["channel_i", "channel_i", "data", "dimord", "freq", "sampleinfo",
                         "samplerate", "trialinfo"]
            dummy = CrossSpectralData(self.data, samplerate=1000)
            dummy.save(fname)
            filename = construct_spy_filename(fname, dummy)
            dummy3 = load(fname)
            for attr in checkAttr:
                assert np.array_equal(getattr(dummy3, attr), getattr(dummy, attr))
            save(dummy3, container=os.path.join(tdir, "ymmud"))
            dummy4 = load(os.path.join(tdir, "ymmud"))
            for attr in checkAttr:
                assert np.array_equal(getattr(dummy4, attr), getattr(dummy, attr))
            del dummy, dummy3, dummy4  # avoid PermissionError in Windows

            # ensure trialdefinition is saved and loaded correctly
            dummy = CrossSpectralData(self.data, samplerate=1000)
            dummy.trialdefinition = self.trl
            dummy.save(fname, overwrite=True)
            dummy2 = load(filename)
            assert np.array_equal(dummy.trialdefinition, dummy2.trialdefinition)

            # test getters
            assert np.array_equal(dummy.sampleinfo, dummy2.sampleinfo)
            assert np.array_equal(dummy._t0, dummy2._t0)
            assert np.array_equal(dummy.trialinfo, dummy2.trialinfo)

            # swap dimensions and ensure `dimord` is preserved
            dummy = CrossSpectralData(self.data, dimord=["freq", "channel_j", "channel_i", "time"],
                                      samplerate=1000)
            dummy.save(fname + "_dimswap")
            filename = construct_spy_filename(fname + "_dimswap", dummy)
            dummy2 = load(filename)
            assert dummy2.dimord == dummy.dimord
            assert dummy2.channel_i.size == self.nci  # swapped
            assert dummy2.channel_j.size == self.nf  # swapped
            assert dummy2.freq.size == self.ns  # swapped
            assert dummy2.data.shape == dummy.data.shape

            # Delete all open references to file objects b4 closing tmp dir
            del dummy, dummy2

    # test data-selection via class method
    def test_csd_dataselection(self, fulltests):

        # Create testing objects (regular and swapped dimords)
        dummy = CrossSpectralData(data=self.data,
                                  samplerate=self.samplerate)
        dummy.trialdefinition = self.trl
        ymmud = CrossSpectralData(data=np.transpose(self.data, [3, 2, 1, 0]),
                                  samplerate=self.samplerate,
                                  dimord=CrossSpectralData._defaultDimord[::-1])
        ymmud.trialdefinition = self.trl

        # Randomly pick one selection unless tests are run with `--full`
        if fulltests:
            trialSels = trialSelections
            chanSels = chanSelections[2:]
            timeSels = timeSelections
            freqSels = freqSelections
        else:
            trialSels = [random.choice(trialSelections)]
            chanSels = [random.choice(chanSelections[2:])]
            timeSels = [random.choice(timeSelections)]
            freqSels = [random.choice(freqSelections)]

        for obj in [dummy, ymmud]:
            idx = [slice(None)] * len(obj.dimord)
            timeIdx = obj.dimord.index("time")
            chanIdx = obj.dimord.index("channel_i")
            chanJdx = obj.dimord.index("channel_j")
            freqIdx = obj.dimord.index("freq")
            for trialSel in trialSels:
                for chaniSel in chanSels:
                    for chanjSel in chanSels:
                        for timeSel in timeSels:
                            for freqSel in freqSels:
                                kwdict = {}
                                kwdict["trials"] = trialSel
                                kwdict["channel_i"] = chaniSel
                                kwdict["channel_j"] = chanjSel
                                kwdict[timeSel[0]] = timeSel[1]
                                kwdict[freqSel[0]] = freqSel[1]
                                cfg = StructDict(kwdict)
                                # data selection via class-method + `Selector` instance for indexing
                                selected = obj.selectdata(**kwdict)
                                time.sleep(0.001)
                                selector = Selector(obj, kwdict)
                                idx[chanIdx] = selector.channel_i
                                idx[chanJdx] = selector.channel_j
                                idx[freqIdx] = selector.freq
                                jdx = [[elem] if np.issubdtype(type(elem), np.number) else elem for elem in idx]
                                idx = jdx
                                for tk, trialno in enumerate(selector.trials):
                                    idx[timeIdx] = selector.time[tk]
                                    indexed = obj.trials[trialno][idx[0], ...][:, idx[1], ...][:, :, idx[2], :][..., idx[3]]
                                    assert np.array_equal(selected.trials[tk].squeeze(),
                                                          indexed.squeeze())
                                cfg.data = obj
                                # data selection via package function and `cfg`: ensure equality
                                out = selectdata(cfg)
                                assert np.array_equal(out.channel_i, selected.channel_i)
                                assert np.array_equal(out.channel_j, selected.channel_j)
                                assert np.array_equal(out.freq, selected.freq)
                                assert np.array_equal(out.data, selected.data)
                                time.sleep(0.001)

    # test arithmetic operations
    def test_csd_arithmetic(self, fulltests):

        # Create testing objects and corresponding arrays to perform arithmetics with
        dummy = CrossSpectralData(data=self.data,
                                  samplerate=self.samplerate)
        dummy.trialdefinition = self.trl
        dummyC = CrossSpectralData(data=np.complex64(self.data),
                                   samplerate=self.samplerate)
        dummyC.trialdefinition = self.trl
        ymmud = CrossSpectralData(data=np.transpose(self.data, [3, 2, 1, 0]),
                                  samplerate=self.samplerate,
                                  dimord=CrossSpectralData._defaultDimord[::-1])
        ymmud.trialdefinition = self.trl
        dummy2 = CrossSpectralData(data=self.data,
                                   samplerate=self.samplerate)
        dummy2.trialdefinition = self.trl
        ymmud2 = CrossSpectralData(data=np.transpose(self.data, [3, 2, 1, 0]),
                                   samplerate=self.samplerate,
                                   dimord=CrossSpectralData._defaultDimord[::-1])
        ymmud2.trialdefinition = self.trl

        # Perform basic arithmetic with +, -, *, / and ** (pow)
        for operation in arithmetics:

            # First, ensure `dimord` is respected
            with pytest.raises(SPYValueError) as spyval:
                operation(dummy, ymmud)
                assert "expected Syncopy 'time' x 'freq' x 'channel_i' x 'channel_j' data object" in str(spyval.value)

            _base_op_tests(dummy, ymmud, dummy2, ymmud2, dummyC, operation)

            # Go through full selection stack - WARNING: this takes > 1 hour
            if fulltests:
                for trialSel in trialSelections:
                    for chaniSel in chanSelections[2:]:
                        for chanjSel in chanSelections[2:]:
                            for timeSel in timeSelections:
                                for freqSel in freqSelections:
                                    kwdict = {}
                                    kwdict["trials"] = trialSel
                                    kwdict["channel_i"] = chaniSel
                                    kwdict["channel_j"] = chanjSel
                                    kwdict[timeSel[0]] = timeSel[1]
                                    kwdict[freqSel[0]] = freqSel[1]
                                    _selection_op_tests(dummy, ymmud, dummy2, ymmud2, kwdict, operation)
            else:
                kwdict = {}
                kwdict["trials"] = trialSelections[1]
                kwdict["channel_i"] = chanSelections[3]
                kwdict["channel_j"] = chanSelections[4]
                kwdict[timeSelections[4][0]] = timeSelections[4][1]
                kwdict[freqSelections[4][0]] = freqSelections[4][1]
                _selection_op_tests(dummy, ymmud, dummy2, ymmud2, kwdict, operation)

        # Finally, perform a representative chained operation to ensure chaining works
        result = (dummy + dummy2) / dummy ** 3
        for tk, trl in enumerate(result.trials):
            assert np.array_equal(trl,
                                  (dummy.trials[tk] + dummy2.trials[tk]) / dummy.trials[tk] ** 3)

    @skip_without_acme
    def test_csd_parallel(self, testcluster, fulltests):
        # repeat selected test w/parallel processing engine
        client = dd.Client(testcluster)
        par_tests = ["test_csd_dataselection", "test_csd_arithmetic"]
        for test in par_tests:
            getattr(self, test)(fulltests)
            flush_local_cluster(testcluster)
        client.close()<|MERGE_RESOLUTION|>--- conflicted
+++ resolved
@@ -202,11 +202,7 @@
         dummy = AnalogData()
         assert len(dummy.cfg) == 0
         assert dummy.dimord is None
-<<<<<<< HEAD
         for attr in ["channel", "data", "sampleinfo", "trialinfo"]:
-=======
-        for attr in ["channel", "data", "hdr", "sampleinfo", "trialinfo"]:
->>>>>>> 730eda5d
             assert getattr(dummy, attr) is None
         with pytest.raises(SPYTypeError):
             AnalogData({})
