# -*- coding: utf-8 -*-
# 
# Test basic functionality of ComputationalRoutine class
# 
# Created: 2019-07-03 11:31:33
# Last modified by: Stefan Fuertinger [stefan.fuertinger@esi-frankfurt.de]
<<<<<<< HEAD
# Last modification time: <2019-11-01 16:02:23>
=======
# Last modification time: <2019-11-11 15:20:37>
>>>>>>> 205d2ab5

import os
import tempfile
import pytest
import time
import numpy as np
from glob import glob
from scipy import signal
from syncopy import __dask__
if __dask__:
    import dask.distributed as dd
from syncopy.datatype import AnalogData
from syncopy.datatype.base_data import Selector
from syncopy.io import load
from syncopy.shared.computational_routine import ComputationalRoutine
from syncopy.shared.kwarg_decorators import unwrap_io, unwrap_cfg, unwrap_select
from syncopy.tests.misc import generate_artificial_data

# Decorator to decide whether or not to run dask-related tests
skip_without_dask = pytest.mark.skipif(not __dask__, reason="dask not available")


@unwrap_io
def lowpass(arr, b, a, noCompute=None, chunkShape=None):
    if noCompute:
        return arr.shape, arr.dtype
    res = signal.filtfilt(b, a, arr.T, padlen=200).T
    return res


class LowPassFilter(ComputationalRoutine):
    computeFunction = staticmethod(lowpass)

    def process_metadata(self, data, out):
        if data._selection is not None:
            chanSec = data._selection.channel
            trl = data._selection.trialdefinition
        else:
            chanSec = slice(None)
            trl = np.zeros((len(self.trialList), 3), dtype=int)
            trial_lengths = np.diff(data.sampleinfo)
            cnt = 0
            for row, tlen in enumerate(trial_lengths):
                trl[row, 0] = cnt
                trl[row, 1] = cnt + tlen
                trl[row, 2] = data._t0[row]
                cnt += tlen
        if not self.keeptrials:
            trl = np.array([[0, out.data.shape[0], trl[0, 2]]], dtype=int)
        out.trialdefinition = trl
        out.samplerate = data.samplerate
        out.channel = np.array(data.channel[chanSec])


@unwrap_cfg
@unwrap_select
def filter_manager(data, b=None, a=None, 
                   out=None, select=None, chan_per_worker=None, keeptrials=True,
                   parallel=False, parallel_store=None, log_dict=None):
    myfilter = LowPassFilter(b, a)
    myfilter.initialize(data, chan_per_worker=chan_per_worker, keeptrials=keeptrials)
    newOut = False
    if out is None:
        newOut = True
        out = AnalogData(dimord=AnalogData._defaultDimord)
    myfilter.compute(data, out, 
                     parallel=parallel, 
                     parallel_store=parallel_store, 
                     log_dict=log_dict)
    return out if newOut else None


class TestComputationalRoutine():

    # Construct linear combination of low- and high-frequency sine waves
    # and use an IIR filter to reconstruct the low-frequency component
    nChannels = 32
    nTrials = 8
    fData = 2
    fNoise = 64
    fs = 1000
    t = np.linspace(-1, 1, fs)
    orig = np.sin(2 * np.pi * fData * t)
    sig = orig + np.sin(2 * np.pi * fNoise * t)
    cutoff = 50
    b, a = signal.butter(8, 2 * cutoff / fs)

    # Blow up the signal to have "channels" and "trials" and inflate the low-
    # frequency component accordingly for ad-hoc comparisons later
    sig = np.repeat(sig.reshape(-1, 1), axis=1, repeats=nChannels)
    sig = np.tile(sig, (nTrials, 1))
    orig = np.repeat(orig.reshape(-1, 1), axis=1, repeats=nChannels)
    orig = np.tile(orig, (nTrials, 1))

    # Construct artificial equidistant trial-definition array
    trl = np.zeros((nTrials, 3), dtype="int")
    for ntrial in range(nTrials):
        trl[ntrial, :] = np.array([ntrial * fs, (ntrial + 1) * fs, -500])

    # Create reference AnalogData objects with equidistant trial spacing
    sigdata = AnalogData(data=sig, samplerate=fs, trialdefinition=trl,
                         dimord=["time", "channel"])
    origdata = AnalogData(data=orig, samplerate=fs, trialdefinition=trl,
                          dimord=["time", "channel"])
    
    # Set by-worker channel-count for channel-parallelization 
    chanPerWrkr = 7
    
    # Data selections to be tested w/`sigdata` 
    sigdataSelections = [None, 
                         {"trials": [3, 1, 0],
                          "channels": ["channel" + str(i) for i in range(12, 28)][::-1]},
                         {"trials": [0, 1, 2],
                          "channels": range(0, int(nChannels / 2)),
                          "toilim": [-0.25, 0.25]}]
    
    # Data selections to be tested w/`artdata` generated below (use fixed but arbitrary
    # random number seed to randomly select time-points for `toi` (with repetitions)
    seed = np.random.RandomState(13)
    artdataSelections = [None, 
                         {"trials": [3, 1, 0],
                          "channels": ["channel" + str(i) for i in range(12, 28)][::-1],
                          "toi": None},
                         {"trials": [0, 1, 2],
                          "channels": range(0, int(nChannels / 2)),
                          "toilim": [1.0, 1.25]}]
    
    # Error tolerances and respective quality metrics (depend on data selection!)
    tols = [1e-6, 1e-6, 1e-2]
    metrix = [np.max, np.max, np.mean]
    

    def test_sequential_equidistant(self):
        for sk, select in enumerate(self.sigdataSelections):
            sel = Selector(self.sigdata, select)
            out = filter_manager(self.sigdata, self.b, self.a, select=select)
            
            # check correct signal filtering (especially wrt data-selection)
            if select is None:
                reference = self.orig
            else:
                ref = []
                for tk, trlno in enumerate(sel.trials):
                    ref.append(self.origdata.trials[trlno][sel.time[tk], sel.channel])
                    # check for correct time selection
                    assert np.array_equal(out.time[tk], self.sigdata.time[trlno][sel.time[tk]])
                reference = np.vstack(ref)
            assert self.metrix[sk](np.abs(out.data - reference)) < self.tols[sk]
            assert np.array_equal(out.channel, self.sigdata.channel[sel.channel])
            
            # ensure pre-selection is equivalent to in-place selection
            if select is None:
                selected = self.sigdata.selectdata()
            else:
                selected = self.sigdata.selectdata(**select)
            out_sel = filter_manager(selected, self.b, self.a)
            assert np.array_equal(out.data, out_sel.data)
            assert np.array_equal(out.channel, out_sel.channel)
            assert np.array_equal(out.time, out_sel.time)
            
            out = filter_manager(self.sigdata, self.b, self.a, select=select, keeptrials=False)

            # check correct signal filtering (especially wrt data-selection)
            if select is None:
                reference = self.orig[:self.t.size, :]
            else:
                ref = np.zeros(out.trials[0].shape)
                for tk, trlno in enumerate(sel.trials):
                    ref += self.origdata.trials[trlno][sel.time[tk], sel.channel]
                    # check for correct time selection (accounting for trial-averaging)
                    assert np.array_equal(out.time[0], self.sigdata.time[0][sel.time[0]])
                reference = ref / len(sel.trials)
            assert self.metrix[sk](np.abs(out.data - reference)) < self.tols[sk]
            assert np.array_equal(out.channel, self.sigdata.channel[sel.channel])
            
            # ensure pre-selection is equivalent to in-place selection
            if select is None:
                selected = self.sigdata.selectdata()
            else:
                selected = self.sigdata.selectdata(**select)
            out_sel = filter_manager(selected, self.b, self.a, keeptrials=False)
            assert np.array_equal(out.data, out_sel.data)
            assert np.array_equal(out.channel, out_sel.channel)
            assert np.array_equal(out.time, out_sel.time)

    def test_sequential_nonequidistant(self):
        for overlapping in [False, True]:
            nonequidata = generate_artificial_data(nTrials=self.nTrials,
                                                  nChannels=self.nChannels,
                                                  equidistant=False,
                                                  overlapping=overlapping,
                                                  inmemory=False)
            
            # unsorted, w/repetitions
            toi = self.seed.choice(nonequidata.time[0], int(nonequidata.time[0].size))
            self.artdataSelections[1]["toi"] = toi
            
            for select in self.artdataSelections:
                sel = Selector(nonequidata, select)
                out = filter_manager(nonequidata, self.b, self.a, select=select)

                # compare expected w/actual shape of computed data                
                reference = 0
                for tk, trlno in enumerate(sel.trials):
                    reference += nonequidata.trials[trlno][sel.time[tk]].shape[0]
                    # check for correct time selection
                    # FIXME: remove `if` below as soon as `time` prop for lists is fixed
                    if not isinstance(sel.time[0], list):
                        assert np.array_equal(out.time[tk], nonequidata.time[trlno][sel.time[tk]])
                        
                assert out.data.shape[0] == reference
                assert np.array_equal(out.channel, nonequidata.channel[sel.channel])
                
                # ensure pre-selection is equivalent to in-place selection
                if select is None:
                    selected = nonequidata.selectdata()
                else:
                    selected = nonequidata.selectdata(**select)
                out_sel = filter_manager(selected, self.b, self.a)
                assert np.array_equal(out.data, out_sel.data)
                assert np.array_equal(out.channel, out_sel.channel)
                for tk in range(len(out.trials)):
                    assert np.array_equal(out.time[tk], out_sel.time[tk])
            
    def test_sequential_saveload(self):
        for sk, select in enumerate(self.sigdataSelections):
            sel = Selector(self.sigdata, select)
            out = filter_manager(self.sigdata, self.b, self.a, select=select,
                                 log_dict={"a": self.a, "b": self.b})
            
            assert set(["a", "b"]) == set(out.cfg.keys())
            assert np.array_equal(out.cfg["a"], self.a)
            assert np.array_equal(out.cfg["b"], self.b)
            assert len(out.trials) == len(sel.trials)
            assert "lowpass" in out._log

            # ensure pre-selection is equivalent to in-place selection
            if select is None:
                selected = self.sigdata.selectdata()
            else:
                selected = self.sigdata.selectdata(**select)
            out_sel = filter_manager(selected, self.b, self.a, 
                                     log_dict={"a": self.a, "b": self.b})
            assert set(["a", "b"]) == set(out_sel.cfg.keys())
            assert np.array_equal(out.cfg["a"], out_sel.cfg["a"])
            assert np.array_equal(out.cfg["b"], out_sel.cfg["b"])
            assert len(out.trials) == len(out_sel.trials)
            assert "lowpass" in out_sel._log
            
            # save and re-load result, ensure nothing funky happens
            with tempfile.TemporaryDirectory() as tdir:
                fname = os.path.join(tdir, "dummy")
                out.save(fname)
                dummy = load(fname)
                assert "a" in dummy.cfg.keys()
                assert "b" in dummy.cfg.keys()
                assert np.array_equal(dummy.cfg["a"], self.a)
                assert np.array_equal(dummy.cfg["b"], self.b)
                assert out.filename == dummy.filename
                if select is None:
                    reference = self.orig
                else:
                    ref = []
                    for tk, trlno in enumerate(sel.trials):
                        ref.append(self.origdata.trials[trlno][sel.time[tk], sel.channel])
                        assert np.array_equal(dummy.time[tk], self.sigdata.time[trlno][sel.time[tk]])
                    reference = np.vstack(ref)
                assert self.metrix[sk](np.abs(dummy.data - reference)) < self.tols[sk]
                assert np.array_equal(dummy.channel, self.sigdata.channel[sel.channel])
<<<<<<< HEAD
=======
                time.sleep(0.01)
                del dummy, out
>>>>>>> 205d2ab5
                
                # nsure out_sel is written/read correctly
                fname2 = os.path.join(tdir, "dummy2")
                out_sel.save(fname2)
                dummy2 = load(fname2)
                assert "a" in dummy2.cfg.keys()
                assert "b" in dummy2.cfg.keys()
                assert np.array_equal(dummy2.cfg["a"], dummy.cfg["a"])
                assert np.array_equal(dummy2.cfg["b"], dummy.cfg["b"])
                assert np.array_equal(dummy.data, dummy2.data)
                assert np.array_equal(dummy.channel, dummy2.channel)
                assert np.array_equal(dummy.time, dummy2.time)
                del dummy, dummy2, out, out_sel

    @skip_without_dask
    def test_parallel_equidistant(self, testcluster):
        client = dd.Client(testcluster)
        for parallel_store in [True, False]:
            for chan_per_worker in [None, self.chanPerWrkr]:
                for sk, select in enumerate(self.sigdataSelections):
                    # FIXME: remove as soon as channel-parallelization works w/channel selectors
                    if chan_per_worker is not None:
                        select = None
                    sel = Selector(self.sigdata, select)
                    out = filter_manager(self.sigdata, self.b, self.a, select=select,
                                         chan_per_worker=chan_per_worker, parallel=True,
                                         parallel_store=parallel_store)
                    
                    assert out.data.is_virtual == parallel_store

                    # check correct signal filtering (especially wrt data-selection)
                    if select is None:
                        reference = self.orig
                    else:
                        ref = []
                        for tk, trlno in enumerate(sel.trials):
                            ref.append(self.origdata.trials[trlno][sel.time[tk], sel.channel])
                            # check for correct time selection
                            assert np.array_equal(out.time[tk], self.sigdata.time[trlno][sel.time[tk]])
                        reference = np.vstack(ref)
                    assert self.metrix[sk](np.abs(out.data - reference)) < self.tols[sk]
                    assert np.array_equal(out.channel, self.sigdata.channel[sel.channel])

                    # ensure correct no. HDF5 files were generated for virtual data-set
                    if parallel_store:
                        nfiles = len(glob(os.path.join(os.path.splitext(out.filename)[0], "*.h5")))
                        if chan_per_worker is None:
                            assert nfiles == len(sel.trials)
                        else:
                            assert nfiles == len(sel.trials) * (int(out.channel.size / 
                                                                    chan_per_worker) + 
                                                                int(out.channel.size % chan_per_worker > 0))

                    # ensure pre-selection is equivalent to in-place selection
                    if select is None:
                        selected = self.sigdata.selectdata()
                    else:
                        selected = self.sigdata.selectdata(**select)
                    out_sel = filter_manager(selected, self.b, self.a,
                                             chan_per_worker=chan_per_worker, parallel=True,
                                             parallel_store=parallel_store)
                    assert np.array_equal(out.data, out_sel.data)
                    assert np.array_equal(out.channel, out_sel.channel)
                    assert np.array_equal(out.time, out_sel.time)

                    out = filter_manager(self.sigdata, self.b, self.a, select=select,
                                         parallel=True, parallel_store=parallel_store,
                                         keeptrials=False)
                    
                    # check correct signal filtering (especially wrt data-selection)
                    if select is None:
                        reference = self.orig[:self.t.size, :]
                    else:
                        ref = np.zeros(out.trials[0].shape)
                        for tk, trlno in enumerate(sel.trials):
                            ref += self.origdata.trials[trlno][sel.time[tk], sel.channel]
                            # check for correct time selection (accounting for trial-averaging)
                            assert np.array_equal(out.time[0], self.sigdata.time[0][sel.time[0]])
                        reference = ref / len(sel.trials)
                    assert self.metrix[sk](np.abs(out.data - reference)) < self.tols[sk]
                    assert np.array_equal(out.channel, self.sigdata.channel[sel.channel])
                    assert out.data.is_virtual == False

                    # ensure pre-selection is equivalent to in-place selection
                    out_sel = filter_manager(selected, self.b, self.a,
                                             parallel=True, parallel_store=parallel_store, 
                                             keeptrials=False)
                    assert np.array_equal(out.data, out_sel.data)
                    assert np.array_equal(out.channel, out_sel.channel)
                    assert np.array_equal(out.time, out_sel.time)

        client.close()
    
    @skip_without_dask
    def test_parallel_nonequidistant(self, testcluster):
        client = dd.Client(testcluster)
        for overlapping in [False, True]:
            nonequidata = generate_artificial_data(nTrials=self.nTrials,
                                                    nChannels=self.nChannels,
                                                    equidistant=False,
                                                    overlapping=overlapping,
                                                    inmemory=False)
            
            # unsorted, w/repetitions
            toi = self.seed.choice(nonequidata.time[0], int(nonequidata.time[0].size))
            self.artdataSelections[1]["toi"] = toi
            
            for parallel_store in [True, False]:
                for chan_per_worker in [None, self.chanPerWrkr]:
                    for select in self.artdataSelections:
                        # FIXME: remove as soon as channel-parallelization works w/channel selectors
                        if chan_per_worker is not None:
                            select = None
                        sel = Selector(nonequidata, select)
                        out = filter_manager(nonequidata, self.b, self.a, select=select,
                                             chan_per_worker=chan_per_worker, parallel=True,
                                             parallel_store=parallel_store)

                        # compare expected w/actual shape of computed data                
                        reference = 0
                        for tk, trlno in enumerate(sel.trials):
                            reference += nonequidata.trials[trlno][sel.time[tk]].shape[0]
                            # check for correct time selection
                            # FIXME: remove `if` below as soon as `time` prop for lists is fixed
                            if not isinstance(sel.time[0], list):
                                assert np.array_equal(out.time[tk], nonequidata.time[trlno][sel.time[tk]])
                        assert out.data.shape[0] == reference
                        assert np.array_equal(out.channel, nonequidata.channel[sel.channel])
                        assert out.data.is_virtual == parallel_store
                        
                        if parallel_store:
                            nfiles = len(glob(os.path.join(os.path.splitext(out.filename)[0], "*.h5")))
                            if chan_per_worker is None:
                                assert nfiles == len(sel.trials)
                            else:
                                assert nfiles == len(sel.trials) * (int(out.channel.size / 
                                                                        chan_per_worker) + 
                                                                    int(out.channel.size % chan_per_worker > 0))

                        # ensure pre-selection is equivalent to in-place selection
                        if select is None:
                            selected = nonequidata.selectdata()
                        else:
                            selected = nonequidata.selectdata(**select)
                        out_sel = filter_manager(selected, self.b, self.a,
                                                 chan_per_worker=chan_per_worker, parallel=True,
                                                 parallel_store=parallel_store)
                        assert np.array_equal(out.data, out_sel.data)
                        assert np.array_equal(out.channel, out_sel.channel)
                        for tk in range(len(out.trials)):
                            assert np.array_equal(out.time[tk], out_sel.time[tk])

        client.close()

    @skip_without_dask
    def test_parallel_saveload(self, testcluster):
        client = dd.Client(testcluster)
        for parallel_store in [True, False]:
            for sk, select in enumerate(self.sigdataSelections):
                sel = Selector(self.sigdata, select)
                out = filter_manager(self.sigdata, self.b, self.a, select=select,
                                     log_dict={"a": self.a, "b": self.b},
                                     parallel=True, parallel_store=parallel_store)
                
                assert set(["a", "b"]) == set(out.cfg.keys())
                assert np.array_equal(out.cfg["a"], self.a)
                assert np.array_equal(out.cfg["b"], self.b)
                assert len(out.trials) == len(sel.trials)
                assert "lowpass" in out._log

                # ensure pre-selection is equivalent to in-place selection
                if select is None:
                    selected = self.sigdata.selectdata()
                else:
                    selected = self.sigdata.selectdata(**select)
                out_sel = filter_manager(selected, self.b, self.a,
                                         log_dict={"a": self.a, "b": self.b},
                                         parallel=True, parallel_store=parallel_store)
                assert set(["a", "b"]) == set(out_sel.cfg.keys())
                assert np.array_equal(out.cfg["a"], out_sel.cfg["a"])
                assert np.array_equal(out.cfg["b"], out_sel.cfg["b"])
                assert len(out.trials) == len(out_sel.trials)
                assert "lowpass" in out_sel._log
                
                # save and re-load result, ensure nothing funky happens
                with tempfile.TemporaryDirectory() as tdir:
                    fname = os.path.join(tdir, "dummy")
                    out.save(fname)
                    dummy = load(fname)
                    assert "a" in dummy.cfg.keys()
                    assert "b" in dummy.cfg.keys()
                    assert np.array_equal(dummy.cfg["a"], self.a)
                    assert np.array_equal(dummy.cfg["b"], self.b)
                    assert out.filename == dummy.filename
                    assert not out.data.is_virtual
                    if select is None:
                        reference = self.orig
                    else:
                        ref = []
                        for tk, trlno in enumerate(sel.trials):
                            ref.append(self.origdata.trials[trlno][sel.time[tk], sel.channel])
                            assert np.array_equal(dummy.time[tk], self.sigdata.time[trlno][sel.time[tk]])
                        reference = np.vstack(ref)
                    assert self.metrix[sk](np.abs(dummy.data - reference)) < self.tols[sk]
                    assert np.array_equal(dummy.channel, self.sigdata.channel[sel.channel])
                    # del dummy, out
                    
                    # ensure out_sel is written/read correctly
                    fname2 = os.path.join(tdir, "dummy2")
                    out_sel.save(fname2)
                    dummy2 = load(fname2)
                    assert "a" in dummy2.cfg.keys()
                    assert "b" in dummy2.cfg.keys()
                    assert np.array_equal(dummy2.cfg["a"], dummy.cfg["a"])
                    assert np.array_equal(dummy2.cfg["b"], dummy.cfg["b"])
                    assert np.array_equal(dummy.data, dummy2.data)
                    assert np.array_equal(dummy.channel, dummy2.channel)
                    assert np.array_equal(dummy.time, dummy2.time)
                    assert not dummy2.data.is_virtual
                    del dummy, dummy2, out, out_sel
                    
        client.close()<|MERGE_RESOLUTION|>--- conflicted
+++ resolved
@@ -4,11 +4,7 @@
 # 
 # Created: 2019-07-03 11:31:33
 # Last modified by: Stefan Fuertinger [stefan.fuertinger@esi-frankfurt.de]
-<<<<<<< HEAD
-# Last modification time: <2019-11-01 16:02:23>
-=======
 # Last modification time: <2019-11-11 15:20:37>
->>>>>>> 205d2ab5
 
 import os
 import tempfile
@@ -278,11 +274,8 @@
                     reference = np.vstack(ref)
                 assert self.metrix[sk](np.abs(dummy.data - reference)) < self.tols[sk]
                 assert np.array_equal(dummy.channel, self.sigdata.channel[sel.channel])
-<<<<<<< HEAD
-=======
                 time.sleep(0.01)
                 del dummy, out
->>>>>>> 205d2ab5
                 
                 # nsure out_sel is written/read correctly
                 fname2 = os.path.join(tdir, "dummy2")
