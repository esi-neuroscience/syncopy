--- conflicted
+++ resolved
@@ -50,10 +50,9 @@
     # show new plotting
     # adata.singlepanelplot(trials=12, toilim=[0, 0.35])
 
-<<<<<<< HEAD
-    # fooof it
-    specf = spy.freqanalysis(adata, tapsmofrq=2, keeptrials=False, foi=foi,
-                             output="fooof", fooof_opt={'max_n_peaks': 2})
+    # mtmfft spectrum
+    # spec.singlepanelplot()
+    # coh.singlepanelplot(channel_i=0, channel_j=1)
 
     specf2 = spy.freqanalysis(adata, tapsmofrq=2, keeptrials=False, foi=foi,
                               output="fooof_peaks", fooof_opt={'max_n_peaks': 2})
@@ -64,9 +63,4 @@
 
     #spec.singlepanelplot()
     #specf.singlepanelplot()
-    #specf2.singlepanelplot()
-=======
-    # mtmfft spectrum
-    # spec.singlepanelplot()
-    # coh.singlepanelplot(channel_i=0, channel_j=1)
->>>>>>> 4a8e82f5
+    #specf2.singlepanelplot()S