--- conflicted
+++ resolved
@@ -28,27 +28,27 @@
     ad1 = spy.AnalogData([mock_up] * 5)
 
     nTrials = 50
-<<<<<<< HEAD
+
     nSamples = 500
     fs = 500
     f1, f2 = 20, 40
     A1, A2 = 2, 3
-=======
+
     nSamples = 2000
->>>>>>> d3fa9bca
+
     trls = []
     AdjMat = np.zeros((2, 2))
     AdjMat[0, 1] = .25
 
     for _ in range(nTrials):
-<<<<<<< HEAD
+
         sig1 = A1 * np.cos(f1 * 2 * np.pi * np.arange(nSamples) / fs)
         sig1 += A2 * np.cos(f2 * 2 * np.pi * np.arange(nSamples) / fs)
         sig2 = np.random.randn(nSamples)
         trls.append(np.vstack([sig1, sig2]).T)
     ad1 = spy.AnalogData(trls, samplerate=500)
     #spy.preprocessing(ad1, filter_class='d')
-=======
+
         # defaults AR(2) parameters yield 40Hz peak
         alphas = [.74, -.46]  # broad peak at 60Hz
         alphas = [0.24, -.46]
@@ -65,4 +65,3 @@
     spec = spy.freqanalysis(ad1, tapsmofrq=5, keeptrials=False)
     coh = spy.connectivityanalysis(ad1, method='coh', tapsmofrq=5)
     gr = spy.connectivityanalysis(ad1, method='granger', tapsmofrq=10, polyremoval=0)
->>>>>>> d3fa9bca
