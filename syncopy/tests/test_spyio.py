# -*- coding: utf-8 -*-
#
# Test functionality of SyNCoPy-container I/O routines
#
# Created: 2019-03-19 14:21:12
# Last modified by: Stefan Fuertinger [stefan.fuertinger@esi-frankfurt.de]
# Last modification time: <2019-07-10 11:33:32>

import os
import tempfile
import shutil
import h5py
import pytest
import numpy as np
from numpy.lib.format import open_memmap
from glob import glob
from memory_profiler import memory_usage
from syncopy.datatype import AnalogData
from syncopy.datatype.base_data import VirtualData
from syncopy.io import save_spy, load_spy, FILE_EXT
<<<<<<< HEAD
from syncopy.shared.errors import SPYValueError, SPYTypeError, SPYError
import syncopy.datatype as swd
from syncopy.tests.misc import generate_artifical_data
=======
from syncopy.shared.errors import SPYValueError, SPYTypeError
from syncopy.tests.misc import is_slurm_node
import syncopy.datatype as swd

# Construct decorator for skipping certain tests
skip_in_slurm = pytest.mark.skipif(is_slurm_node(), reason="running on cluster node")

>>>>>>> a821d24c

class TestSpyIO():

    # Test correct handling of object log and cfg
    def test_logging(self):
        with tempfile.TemporaryDirectory() as tdir:            
            dummy = generate_artifical_data(inmemory=True)
            ldum = len(dummy._log)
            save_spy(dummy, filename=os.path.join(tdir, "dummy"))

            # ensure saving is logged correctly
            assert len(dummy._log) > ldum
            assert dummy.cfg["method"] == "save_spy"
            
            # Delete all open references to file objects b4 closing tmp dir
            del dummy

<<<<<<< HEAD
=======
    # Test consistency of generated checksums
    @skip_in_slurm
    def test_checksum(self):
        with tempfile.TemporaryDirectory() as tdir:
            for dclass in self.classes:
                dname = os.path.join(tdir, "dummy")
                dummy = getattr(swd, dclass)(self.data[dclass],
                                             trialdefinition=self.trl[dclass],
                                             samplerate=1000)
                save_spy(dname, dummy)

                # perform checksum-matching - this must work
                dummy = load_spy(dname, checksum=True)

                # manipulate data file
                hname = dummy._filename
                del dummy
                h5f = h5py.File(hname, "r+")
                dset = h5f[dclass]
                dset[()] += 1
                h5f.close()
                with pytest.raises(SPYValueError):
                    load_spy(dname, checksum=True)
                shutil.rmtree(dname + ".spy")
>>>>>>> a821d24c

    # Test correct handling of user-provided file-names
    def test_save_fname(self):
        with tempfile.TemporaryDirectory() as tdir:
            dummy = generate_artifical_data(inmemory=True)
            
            # filename without extension
            filename = "some_filename"
            save_spy(dummy, filename=os.path.join(tdir, filename))
            assert len(glob(os.path.join(tdir, filename + "*"))) == 2            
            
            # filename with extension
            filename = "some_filename_w_ext.analog"
            save_spy(dummy, filename=os.path.join(tdir, filename))
            assert len(glob(os.path.join(tdir, filename + "*"))) == 2
            
            # container with extension
            container = "test_container.spy"
            save_spy(dummy, container=os.path.join(tdir, container))
            assert len(glob(os.path.join(tdir, container, "*"))) == 2
            
            # container w/o extension
            container = "test_container2"
            save_spy(dummy, container=os.path.join(tdir, container))
            assert len(glob(os.path.join(tdir, container + ".spy", "*"))) == 2
            
            # container with extension and tag
            container = "test_container.spy"
            tag = "sometag"
            save_spy(dummy, container=os.path.join(tdir, container), tag=tag)
            assert len(glob(os.path.join(tdir, container, "test_container_sometag*"))) == 2
            
            # both container and filename
            with pytest.raises(SPYError):
                save_spy(dummy, container="container", filename="someFile")
            
            # neither container nor filename
            with pytest.raises(SPYError):
                save_spy(dummy)
            
            del dummy                

  
    def test_save_mmap(self):
        with tempfile.TemporaryDirectory() as tdir:
            fname = os.path.join(tdir, "vdat.npy")
            dname = os.path.join(tdir, "dummy")
            vdata = np.ones((1000, 5000))  # ca. 38.2 MB
            np.save(fname, vdata)
            del vdata
            dmap = open_memmap(fname)
            adata = AnalogData(dmap, samplerate=10)

            # Ensure memory consumption stays within provided bounds
            mem = memory_usage()[0]
            save_spy(adata, filename=dname, memuse=60)
            assert (mem - memory_usage()[0]) < 70

            # Delete all open references to file objects b4 closing tmp dir
            del dmap, adata<|MERGE_RESOLUTION|>--- conflicted
+++ resolved
@@ -18,19 +18,9 @@
 from syncopy.datatype import AnalogData
 from syncopy.datatype.base_data import VirtualData
 from syncopy.io import save_spy, load_spy, FILE_EXT
-<<<<<<< HEAD
 from syncopy.shared.errors import SPYValueError, SPYTypeError, SPYError
 import syncopy.datatype as swd
 from syncopy.tests.misc import generate_artifical_data
-=======
-from syncopy.shared.errors import SPYValueError, SPYTypeError
-from syncopy.tests.misc import is_slurm_node
-import syncopy.datatype as swd
-
-# Construct decorator for skipping certain tests
-skip_in_slurm = pytest.mark.skipif(is_slurm_node(), reason="running on cluster node")
-
->>>>>>> a821d24c
 
 class TestSpyIO():
 
@@ -48,33 +38,6 @@
             # Delete all open references to file objects b4 closing tmp dir
             del dummy
 
-<<<<<<< HEAD
-=======
-    # Test consistency of generated checksums
-    @skip_in_slurm
-    def test_checksum(self):
-        with tempfile.TemporaryDirectory() as tdir:
-            for dclass in self.classes:
-                dname = os.path.join(tdir, "dummy")
-                dummy = getattr(swd, dclass)(self.data[dclass],
-                                             trialdefinition=self.trl[dclass],
-                                             samplerate=1000)
-                save_spy(dname, dummy)
-
-                # perform checksum-matching - this must work
-                dummy = load_spy(dname, checksum=True)
-
-                # manipulate data file
-                hname = dummy._filename
-                del dummy
-                h5f = h5py.File(hname, "r+")
-                dset = h5f[dclass]
-                dset[()] += 1
-                h5f.close()
-                with pytest.raises(SPYValueError):
-                    load_spy(dname, checksum=True)
-                shutil.rmtree(dname + ".spy")
->>>>>>> a821d24c
 
     # Test correct handling of user-provided file-names
     def test_save_fname(self):
