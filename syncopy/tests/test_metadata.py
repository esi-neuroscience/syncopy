--- conflicted
+++ resolved
@@ -441,144 +441,6 @@
         plt.ion()
 
 
-<<<<<<< HEAD
-class TestMetadataUsingMtmfft():
-    tfData = _get_fooof_signal()
-    expected_metadata_dict_entries = ["freqs_hash"]
-
-    @staticmethod
-    def get_mtmfft_cfg():
-        cfg = TestMetadataUsingFooof.get_fooof_cfg()
-        cfg.output = "pow"
-        return cfg
-
-    def test_sequential_mtmfft(self):
-        """
-        Test metadata propagation with mtmfft in sequential compute mode.
-
-        This also demonstrates howto use the hashed frequencies from the 2nd return
-        value to ensure they are identical across trials.
-        """
-        # These are known from the input data and cfg.
-        data_size = 100  # Number of samples (per trial) seen by mtmfftm. The full signal returned by _get_fooof_signal() is
-                         # larger, but the cfg.frequency setting (in get_fooof_cfg()) limits to 100 samples.
-        num_trials_out = 1 # Because of keeptrials = False in cfg.
-
-        cfg = TestMetadataUsingMtmfft.get_mtmfft_cfg()
-        cfg.parallel = False
-
-        spec_dt = freqanalysis(cfg, self.tfData)
-
-        assert spec_dt.data.shape == (num_trials_out, 1, data_size, 1)
-
-        keys_unique = [kv + "__0_0" for kv in self.expected_metadata_dict_entries]
-
-        assert spec_dt.metadata is not None
-        assert isinstance(spec_dt.metadata, dict)  # Make sure it is a standard dict, not a hdf5 group.
-        for kv in keys_unique:
-            assert kv in spec_dt.metadata.keys()
-            assert isinstance(spec_dt.metadata.get(kv), (np.bytes_))
-
-
-        # Demo: Use the extra return values to make sure the hashes of the frequency
-        #       arrays are identicals across all trials:
-        from hmac import compare_digest
-        reference_hash = None
-        trials_with_mismatches = []
-        num_hashes_checked = 0
-        for unique_md_label_rel, v in spec_dt.metadata.items():
-            label, trial_idx, _ = decode_unique_md_label(unique_md_label_rel)
-            if label == "freqs_hash":
-                trial_freqs_hash = v
-                if reference_hash is None:
-                    reference_hash = trial_freqs_hash
-                else:
-                    if not compare_digest(reference_hash, trial_freqs_hash):
-                        trials_with_mismatches.append(trial_idx)
-                num_hashes_checked += 1
-        if trials_with_mismatches:
-            SPYWarning(f"Frequency axes hashes mismatched for {len(trials_with_mismatches)} trials: {trials_with_mismatches} against reference hash from first trial.")
-        else:
-            print(f"Frequency axes hashes are identical across all {num_hashes_checked} trials.")
-
-    def test_sequential_mtmfft_with_selections(self):
-        """
-        Test metadata propagation with mtmfft in sequential compute mode, with selections.
-
-        This also demonstrates howto use the hashed frequencies from the 2nd return
-        value to ensure they are identical across trials.
-        """
-        # These are known from the input data and cfg.
-        data_size = 100  # Number of samples (per trial) seen by mtmfftm. The full signal returned by _get_fooof_signal() is
-                         # larger, but the cfg.frequency setting (in get_fooof_cfg()) limits to 100 samples.
-
-
-        cfg = TestMetadataUsingMtmfft.get_mtmfft_cfg()
-        cfg.parallel = False
-        cfg.keeptrials = True
-        selected_trials = [3, 5, 7]
-        cfg.select = { 'trials': selected_trials }
-        num_trials_out = len(selected_trials)
-
-        spec_dt = freqanalysis(cfg, self.tfData)
-
-        assert spec_dt.data.shape == (num_trials_out, 1, data_size, 1)
-
-        keys_unique = [kv + "__0_0" for kv in self.expected_metadata_dict_entries]
-
-        assert spec_dt.metadata is not None
-        assert isinstance(spec_dt.metadata, dict)  # Make sure it is a standard dict, not a hdf5 group.
-
-        # Check that the metadata keys are absolute, despite the selection.
-        md_trial_indices = []
-        for k, v in spec_dt.metadata.items():
-            label, trial_idx, chunk_idx = decode_unique_md_label(k)
-            md_trial_indices.append(int(trial_idx))
-            assert isinstance(v, (np.bytes_))
-        for ti in md_trial_indices:
-            assert ti in selected_trials, f"Expected trial index '{ti}' not found in selected_trials"
-
-
-    def test_par_mtmfft_with_selections(self):
-        """
-        Test metadata propagation with mtmfft in with parallel compute and parallel storage,
-        and trial selections.
-
-        In the case of trial selections, the computation of absolute trial indices
-        from relative ones uses the complex branch for mtmfft, where absolute trial
-        indices are computed from the relative ones.
-        """
-        # These are known from the input data and cfg.
-        data_size = 100  # Number of samples (per trial) seen by mtmfftm. The full signal returned by _get_fooof_signal() is
-                         # larger, but the cfg.frequency setting (in get_fooof_cfg()) limits to 100 samples.
-
-        cfg = TestMetadataUsingMtmfft.get_mtmfft_cfg()
-        cfg.parallel = True  # Enable parallel computation
-        cfg.keeptrials = True  # Enable parallel storage (is turned off when trial averaging is happening)
-
-        selected_trials = [3, 5, 7]
-        cfg.select = { 'trials': selected_trials }
-        num_trials_out = len(selected_trials)
-
-        spec_dt = freqanalysis(cfg, self.tfData)
-
-        assert spec_dt.data.shape == (num_trials_out, 1, data_size, 1)
-
-        assert spec_dt.metadata is not None
-        assert isinstance(spec_dt.metadata, dict)  # Make sure it is a standard dict, not a hdf5 group.
-
-        # Check that the metadata keys are absolute, despite the selection.
-        md_trial_indices = []
-        for k, v in spec_dt.metadata.items():
-            label, trial_idx, chunk_idx = decode_unique_md_label(k)
-            md_trial_indices.append(int(trial_idx))
-            assert isinstance(v, (np.bytes_))
-        for ti in md_trial_indices:
-            assert ti in selected_trials, f"Expected trial index '{ti}' not found in selected_trials"
-
-
-=======
->>>>>>> 8a649c9e
 if __name__ == "__main__":
     T1 = TestMetadataHelpers()
     T2 = TestMetadataUsingFooof()