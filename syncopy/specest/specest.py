--- conflicted
+++ resolved
@@ -3,13 +3,8 @@
 # SyNCoPy spectral estimation methods
 # 
 # Created: 2019-01-22 09:07:47
-<<<<<<< HEAD
-# Last modified by: Joscha Schmiedt [joscha.schmiedt@esi-frankfurt.de]
-# Last modification time: <2019-05-17 16:47:25>
-=======
 # Last modified by: Stefan Fuertinger [stefan.fuertinger@esi-frankfurt.de]
 # Last modification time: <2019-06-12 10:25:06>
->>>>>>> 7a7e1efd
 
 # Builtin/3rd party package imports
 import sys
@@ -22,18 +17,6 @@
     import colorama
     colorama.deinit()
     colorama.init(strip=False)
-<<<<<<< HEAD
-from abc import ABC, abstractmethod
-import pdb
-
-
-# Local imports
-import syncopy as spy
-from syncopy import data_parser
-from syncopy import SpectralData
-from syncopy.specest.wavelets import cwt, Morlet
-=======
->>>>>>> 7a7e1efd
 from copy import copy
 
 # Local imports
@@ -300,43 +283,7 @@
     for taperIdx, taper in enumerate(win):
         if dat.ndim > 1:
             taper = np.tile(taper, (nChannels, 1)).T
-<<<<<<< HEAD
-        spec[taperIdx, ...] = spectralConversions[output](np.fft.rfft(dat * taper, axis=0))
-
-    return spec
-
-
-class ComputationalRoutine(ABC):
-
-    def computeFunction(x): return None
-
-    def computeMethod(x): return None
-
-    def __init__(self, *argv, **kwargs):
-        self.defaultCfg = spy.get_defaults(self.computeFunction)
-        self.cfg = copy(self.defaultCfg)
-        self.cfg.update(**kwargs)
-        self.argv = argv
-        self.outputShape = None
-        self.dtype = None
-
-    # def __call__(self, data, out=None)
-
-    def initialize(self, data):
-        # FIXME: this only works for data with equal output trial lengths
-        dryRunKwargs = copy(self.cfg)
-        dryRunKwargs["noCompute"] = True
-        self.outputShape, self.dtype = self.computeFunction(data.trials[0],
-                                                            *self.argv,
-                                                            **dryRunKwargs)
-
-    def compute(self, data, out, methodName="sequentially"):
-
-        self.preallocate_output(data, out)
-        result = None
-=======
         spec[(0, taperIdx,) + fill_idx] = spectralConversions[output_fmt](np.fft.rfft(dat * taper, axis=0)[fidx, :])
->>>>>>> 7a7e1efd
 
     # Average across tapers if wanted
     if not keeptapers:
