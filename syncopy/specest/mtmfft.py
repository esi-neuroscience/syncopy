--- conflicted
+++ resolved
@@ -3,13 +3,8 @@
 # Spectral estimation with (multi-)tapered FFT
 # 
 # Created: 2019-09-02 14:25:34
-<<<<<<< HEAD
-# Last modified by: Joscha Schmiedt [joscha.schmiedt@esi-frankfurt.de]
-# Last modification time: <2019-09-09 12:22:13>
-=======
 # Last modified by: Stefan Fuertinger [stefan.fuertinger@esi-frankfurt.de]
-# Last modification time: <2019-09-24 16:01:36>
->>>>>>> 3522292e
+# Last modification time: <2019-09-25 13:13:06>
 
 # Builtin/3rd party package imports
 import numpy as np
