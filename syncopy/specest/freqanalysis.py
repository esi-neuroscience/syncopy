# -*- coding: utf-8 -*-
#
# Syncopy spectral estimation methods
#

# Builtin/3rd party package imports
from numbers import Number
import numpy as np

# Syncopy imports
from syncopy.shared.parsers import data_parser, scalar_parser, array_parser
from syncopy.shared.tools import get_defaults
from syncopy.datatype import SpectralData
from syncopy.shared.errors import SPYValueError, SPYTypeError, SPYWarning, SPYInfo
from syncopy.shared.kwarg_decorators import (unwrap_cfg, unwrap_select,
                                             detect_parallel_client)
from syncopy.shared.tools import best_match
from syncopy.shared.const_def import spectralConversions

from syncopy.shared.input_validators import (
    validate_taper,
    validate_foi,
    validate_padding,
    check_effective_parameters,
    check_passed_kwargs
)

# method specific imports - they should go!
import syncopy.specest.wavelets as spywave
import syncopy.specest.superlet as superlet
from .wavelet import get_optimal_wavelet_scales

# Local imports
from .const_def import (
    availableWavelets,
    availableMethods,
)

from .compRoutines import (
    SuperletTransform,
    WaveletTransform,
    MultiTaperFFT,
    MultiTaperFFTConvol
)

__all__ = ["freqanalysis"]


@unwrap_cfg
@unwrap_select
@detect_parallel_client
def freqanalysis(data, method='mtmfft', output='fourier',
                 keeptrials=True, foi=None, foilim=None,
                 pad_to_length=None, polyremoval=0,
                 taper="hann", tapsmofrq=None, nTaper=None, keeptapers=False,
                 toi="all", t_ftimwin=None, wavelet="Morlet", width=6, order=None,
                 order_max=None, order_min=1, c_1=3, adaptive=False,
                 out=None, **kwargs):
    """
    Perform (time-)frequency analysis of Syncopy :class:`~syncopy.AnalogData` objects

    **Usage Summary**

    Options available in all analysis methods:

    * **output** : one of :data:`~syncopy.specest.const_def.availableOutputs`;
      return power spectra, complex Fourier spectra or absolute values.
    * **foi**/**foilim** : frequencies of interest; either array of frequencies or
      frequency window (not both)
    * **keeptrials** : return individual trials or grand average
    * **polyremoval** : de-trending method to use (0 = mean, 1 = linear or `None`)

    List of available analysis methods and respective distinct options:

    "mtmfft" : (Multi-)tapered Fourier transform
        Perform frequency analysis on time-series trial data using either a single
        taper window (Hanning) or many tapers based on the discrete prolate
        spheroidal sequence (DPSS) that maximize energy concentration in the main
        lobe.

        * **taper** : one of :data:`~syncopy.shared.const_def.availableTapers`
        * **tapsmofrq** : spectral smoothing box for slepian tapers (in Hz)
        * **nTaper** : number of orthogonal tapers for slepian tapers
        * **keeptapers** : return individual tapers or average
        * **pad_to_length**: either pad to an absolute length or set to `'nextpow2'`

    "mtmconvol" : (Multi-)tapered sliding window Fourier transform
        Perform time-frequency analysis on time-series trial data based on a sliding
        window short-time Fourier transform using either a single Hanning taper or
        multiple DPSS tapers.

        * **taper** : one of :data:`~syncopy.specest.const_def.availableTapers`
        * **tapsmofrq** : spectral smoothing box for slepian tapers (in Hz)
        * **nTaper** : number of orthogonal tapers for slepian tapers
        * **keeptapers** : return individual tapers or average
        * **toi** : time-points of interest; can be either an array representing
          analysis window centroids (in sec), a scalar between 0 and 1 encoding
          the percentage of overlap between adjacent windows or "all" to center
          a window on every sample in the data.
        * **t_ftimwin** : sliding window length (in sec)

    "wavelet" : (Continuous non-orthogonal) wavelet transform
        Perform time-frequency analysis on time-series trial data using a non-orthogonal
        continuous wavelet transform.

        * **wavelet** : one of :data:`~syncopy.specest.const_def.availableWavelets`
        * **toi** : time-points of interest; can be either an array representing
          time points (in sec) or "all"(pre-trimming and subsampling of results)
        * **width** : Nondimensional frequency constant of Morlet wavelet function (>= 6)
        * **order** : Order of Paul wavelet function (>= 4) or derivative order
          of real-valued DOG wavelets (2 = mexican hat)

    "superlet" : Superlet transform
        Perform time-frequency analysis on time-series trial data using
        the super-resolution superlet transform (SLT) from [Moca2021]_.

        * **order_max** : Maximal order of the superlet
        * **order_min** : Minimal order of the superlet
        * **c_1** : Number of cycles of the base Morlet wavelet
        * **adaptive** : If set to `True` perform fractional adaptive SLT,
          otherwise perform multiplicative SLT

    **Full documentation below**

    Parameters
    ----------
    data : `~syncopy.AnalogData`
        A non-empty Syncopy :class:`~syncopy.datatype.AnalogData` object
    method : str
        Spectral estimation method, one of :data:`~syncopy.specest.const_def.availableMethods`
        (see below).
    output : str
        Output of spectral estimation. One of :data:`~syncopy.specest.const_def.availableOutputs` (see below);
        use `'pow'` for power spectrum (:obj:`numpy.float32`), `'fourier'` for complex
        Fourier coefficients (:obj:`numpy.complex64`) or `'abs'` for absolute
        values (:obj:`numpy.float32`).
    keeptrials : bool
        If `True` spectral estimates of individual trials are returned, otherwise
        results are averaged across trials.
    foi : array-like or None
        Frequencies of interest (Hz) for output. If desired frequencies cannot be
        matched exactly, the closest possible frequencies are used. If `foi` is `None`
        or ``foi = "all"``, all attainable frequencies (i.e., zero to Nyquist / 2)
        are selected.
    foilim : array-like (floats [fmin, fmax]) or None or "all"
        Frequency-window ``[fmin, fmax]`` (in Hz) of interest. Window
        specifications must be sorted (e.g., ``[90, 70]`` is invalid) and not NaN
        but may be unbounded (e.g., ``[-np.inf, 60.5]`` is valid). Edges `fmin`
        and `fmax` are included in the selection. If `foilim` is `None` or
        ``foilim = "all"``, all frequencies are selected.
    pad_to_length : int, None or 'nextpow2'
        Padding of the input data, if set to a number pads all trials
        to this absolute length. For instance ``pad_to_length = 2000`` pads all
        trials to an absolute length of 2000 samples, if and only if the longest
        trial contains at maximum 2000 samples.
        Alternatively if all trials have the same initial lengths
        setting `pad_to_length='nextpow2'` pads all trials to
        the next power of two.
        If `None` and trials have unequal lengths all trials are padded to match
        the longest trial.
    polyremoval : int or None
        Order of polynomial used for de-trending data in the time domain prior
        to spectral analysis. A value of 0 corresponds to subtracting the mean
        ("de-meaning"), ``polyremoval = 1`` removes linear trends (subtracting the
        least squares fit of a linear polynomial).
        If `polyremoval` is `None`, no de-trending is performed. Note that
        for spectral estimation de-meaning is very advisable and hence also the
        default.
    taper : str
        Only valid if `method` is `'mtmfft'` or `'mtmconvol'`. Windowing function,
        one of :data:`~syncopy.specest.const_def.availableTapers` (see below).
    tapsmofrq : float
        Only valid if `method` is `'mtmfft'` or `'mtmconvol'` and `taper` is `'dpss'`.
        The amount of spectral smoothing through  multi-tapering (Hz).
        Note that smoothing frequency specifications are one-sided,
        i.e., 4 Hz smoothing means plus-minus 4 Hz, i.e., a 8 Hz smoothing box.
    nTaper : int or None
        Only valid if `method` is `'mtmfft'` or `'mtmconvol'` and `taper='dpss'`.
        Number of orthogonal tapers to use. It is not recommended to set the number
        of tapers manually! Leave at `None` for the optimal number to be set automatically.
    keeptapers : bool
        Only valid if `method` is `'mtmfft'` or `'mtmconvol'`.
        If `True`, return spectral estimates for each taper.
        Otherwise power spectrum is averaged across tapers,
        if and only if `output` is `pow`.
    toi : float or array-like or "all"
        **Mandatory input** for time-frequency analysis methods (`method` is either
        `"mtmconvol"` or `"wavelet"` or `"superlet"`).
        If `toi` is scalar, it must be a value between 0 and 1 indicating the
        percentage of overlap between time-windows specified by `t_ftimwin` (only
        valid if `method` is `'mtmconvol'`).
        If `toi` is an array it explicitly selects the centroids of analysis
        windows (in seconds), if `toi` is `"all"`, analysis windows are centered
        on all samples in the data for `method="mtmconvol"`. For wavelet based
        methods (`"wavelet"` or `"superlet"`) toi needs to be either an
        equidistant array of time points or "all".
    t_ftimwin : positive float
        Only valid if `method` is `'mtmconvol'`. Sliding window length (in seconds).
    wavelet : str
        Only valid if `method` is `'wavelet'`. Wavelet function to use, one of
        :data:`~syncopy.specest.const_def.availableWavelets` (see below).
    width : positive float
        Only valid if `method` is `'wavelet'` and `wavelet` is `'Morlet'`. Nondimensional
        frequency constant of Morlet wavelet function. This number should be >= 6,
        which corresponds to 6 cycles within the analysis window to ensure sufficient
        spectral sampling.
    order : positive int
        Only valid if `method` is `'wavelet'` and `wavelet` is `'Paul'` or `'DOG'`. Order
        of the wavelet function. If `wavelet` is `'Paul'`, `order` should be chosen
        >= 4 to ensure that the analysis window contains at least a single oscillation.
        At an order of 40, the Paul wavelet  exhibits about the same number of cycles
        as the Morlet wavelet with a `width` of 6.
        All other supported wavelets functions are *real-valued* derivatives of
        Gaussians (DOGs). Hence, if `wavelet` is `'DOG'`, `order` represents the derivative order.
        The special case of a second order DOG yields a function known as "Mexican Hat",
        "Marr" or "Ricker" wavelet, which can be selected alternatively by setting
        `wavelet` to `'Mexican_hat'`, `'Marr'` or `'Ricker'`. **Note**: A real-valued
        wavelet function encodes *only* information about peaks and discontinuities
        in the signal and does *not* provide any information about amplitude or phase.
    order_max : int
        Only valid if `method` is `'superlet'`.
        Maximal order of the superlet set. Controls the maximum
        number of cycles within a SL together
        with the `c_1` parameter: c_max = c_1 * order_max
    order_min : int
        Only valid if `method` is `'superlet'`.
        Minimal order of the superlet set. Controls
        the minimal number of cycles within a SL together
        with the `c_1` parameter: c_min = c_1 * order_min
        Note that for admissability reasons c_min should be at least 3!
    c_1 : int
        Only valid if `method` is `'superlet'`.
        Number of cycles of the base Morlet wavelet. If set to lower
        than 3 increase `order_min` as to never have less than 3 cycles
        in a wavelet!
    adaptive : bool
        Only valid if `method` is `'superlet'`.
        Wether to perform multiplicative SLT or fractional adaptive SLT.
        If set to True, the order of the wavelet set will increase
        linearly with the frequencies of interest from `order_min`
        to `order_max`. If set to False the same SL will be used for
        all frequencies.
    out : None or :class:`SpectralData` object
        None if a new :class:`SpectralData` object is to be created, or an empty :class:`SpectralData` object


    Returns
    -------
    spec : :class:`~syncopy.SpectralData`
        (Time-)frequency spectrum of input data

    Notes
    -----
    .. [Moca2021] Moca, Vasile V., et al. "Time-frequency super-resolution with superlets."
       Nature communications 12.1 (2021): 1-18.

    **Options**

    .. autodata:: syncopy.specest.const_def.availableMethods

    .. autodata:: syncopy.specest.const_def.availableOutputs

    .. autodata:: syncopy.specest.const_def.availableTapers

    .. autodata:: syncopy.specest.const_def.availableWavelets

    Examples
    --------
    Coming soon...



    See also
    --------
    syncopy.specest.mtmfft.mtmfft : (multi-)tapered Fourier transform of multi-channel time series data
    syncopy.specest.mtmconvol.mtmconvol : time-frequency analysis of multi-channel time series data with a sliding window FFT
    syncopy.specest.wavelet.wavelet : time-frequency analysis of multi-channel time series data using a wavelet transform
    numpy.fft.fft : NumPy's reference FFT implementation
    scipy.signal.stft : SciPy's Short Time Fourier Transform
    """

    # Make sure our one mandatory input object can be processed
    try:
        data_parser(data, varname="data", dataclass="AnalogData",
                    writable=None, empty=False)
    except Exception as exc:
        raise exc
    timeAxis = data.dimord.index("time")

    # Get everything of interest in local namespace
    defaults = get_defaults(freqanalysis)
    lcls = locals()
    # check for ineffective additional kwargs
    check_passed_kwargs(lcls, defaults, frontend_name="freqanalysis")

    # Ensure a valid computational method was selected
    if method not in availableMethods:
        lgl = "'" + "or '".join(opt + "' " for opt in availableMethods)
        raise SPYValueError(legal=lgl, varname="method", actual=method)

    # Ensure a valid output format was selected
    if output not in spectralConversions.keys():
        lgl = "'" + "or '".join(opt + "' " for opt in spectralConversions.keys())
        raise SPYValueError(legal=lgl, varname="output", actual=output)

    # Parse all Boolean keyword arguments
    for vname in ["keeptrials", "keeptapers"]:
        if not isinstance(lcls[vname], bool):
            raise SPYTypeError(lcls[vname], varname=vname, expected="Bool")

    # If only a subset of `data` is to be processed, make some necessary adjustments
    # of the sampleinfo and trial lengths
    if data._selection is not None:
        sinfo = data._selection.trialdefinition[:, :2]
        trialList = data._selection.trials
    else:
        trialList = list(range(len(data.trials)))
        sinfo = data.sampleinfo
    lenTrials = np.diff(sinfo).squeeze()
    if not lenTrials.shape:
        lenTrials = lenTrials[None]
    numTrials = len(trialList)

    # check polyremoval
    if polyremoval is not None:
        scalar_parser(polyremoval, varname="polyremoval", ntype="int_like", lims=[0, 1])

<<<<<<< HEAD
    # --- Padding ---

=======
>>>>>>> 6a7cb9e4
    # Sliding window FFT does not support "fancy" padding
    if method == "mtmconvol" and isinstance(pad_to_length, str):
        msg = "method 'mtmconvol' only supports in-place padding for windows " +\
            "exceeding trial boundaries. Your choice of `pad_to_length = '{}'` will be ignored. "
        SPYWarning(msg.format(pad_to_length))

    if method == 'mtmfft':
        # the actual number of samples in case of later padding
        minSampleNum = validate_padding(pad_to_length, lenTrials)
    else:
        minSampleNum = lenTrials.min()

    # Compute length (in samples) of shortest trial
    minTrialLength = minSampleNum / data.samplerate

    # Shortcut to data sampling interval
    dt = 1 / data.samplerate

    foi, foilim = validate_foi(foi, foilim, data.samplerate)

    # see also https://docs.obspy.org/_modules/obspy/signal/detrend.html#polynomial
    if polyremoval is not None:
        try:
            scalar_parser(polyremoval, varname="polyremoval", lims=[0, 1], ntype="int_like")
        except Exception as exc:
            raise exc

    # Prepare keyword dict for logging (use `lcls` to get actually provided
    # keyword values, not defaults set above)
    log_dct = {"method": method,
               "output": output,
               "keeptapers": keeptapers,
               "keeptrials": keeptrials,
               "polyremoval": polyremoval,
               "pad_to_length": pad_to_length}

    # --------------------------------
    # 1st: Check time-frequency inputs
    # to prepare/sanitize `toi`
    # --------------------------------

    if method in ["mtmconvol", "wavelet", "superlet"]:

        # Get start/end timing info respecting potential in-place selection
        if toi is None:
            raise SPYTypeError(toi, varname="toi", expected="scalar or array-like or 'all'")
        if data._selection is not None:
            tStart = data._selection.trialdefinition[:, 2] / data.samplerate
        else:
            tStart = data._t0 / data.samplerate
        tEnd = tStart + lenTrials / data.samplerate

    # for these methods only 'all' or an equidistant array
    # of time points (sub-sampling, trimming) are valid
    if method in ["wavelet", "superlet"]:

        valid = True
        if isinstance(toi, Number):
            valid = False

        elif isinstance(toi, str):
            if toi != "all":
                valid = False
            else:
                # take everything
                preSelect = [slice(None)] * numTrials
                postSelect = [slice(None)] * numTrials

        elif not iter(toi):
            valid = False

        # this is the sequence type - can only be an interval!
        else:
            try:
                array_parser(toi, varname="toi", hasinf=False, hasnan=False,
                             lims=[tStart.min(), tEnd.max()], dims=(None,))
            except Exception as exc:
                raise exc
            toi = np.array(toi)
            # check for equidistancy
            if not np.allclose(np.diff(toi, 2), np.zeros(len(toi) - 2)):
                valid = False
            # trim (preSelect) and subsample output (postSelect)
            else:
                preSelect = []
                postSelect = []
                # get sample intervals and relative indices from toi
                for tk in range(numTrials):
                    start = int(data.samplerate * (toi[0] - tStart[tk]))
                    stop = int(data.samplerate * (toi[-1] - tStart[tk]) + 1)
                    preSelect.append(slice(max(0, start), max(stop, stop - start)))
                    smpIdx = np.minimum(lenTrials[tk] - 1,
                                        data.samplerate * (toi - tStart[tk]) - start)
                    postSelect.append(smpIdx.astype(np.intp))

        # get out if sth wasn't right
        if not valid:
            lgl = "array of equidistant time-points or 'all' for wavelet based methods"
            raise SPYValueError(legal=lgl, varname="toi", actual=toi)


        # Update `log_dct` w/method-specific options (use `lcls` to get actually
        # provided keyword values, not defaults set in here)
        log_dct["toi"] = lcls["toi"]

    # --------------------------------------------
    # Check options specific to mtm*-methods
    # (particularly tapers and foi/freqs alignment)
    # --------------------------------------------

    if "mtm" in method:

        if method == "mtmconvol":
            # get the sliding window size
            try:
                scalar_parser(t_ftimwin, varname="t_ftimwin",
                              lims=[dt, minTrialLength])
            except Exception as exc:
                SPYInfo("Please specify 't_ftimwin' parameter.. exiting!")
                raise exc

            # this is the effective sliding window FFT sample size
            minSampleNum = int(t_ftimwin * data.samplerate)

        # Construct array of maximally attainable frequencies
        freqs = np.fft.rfftfreq(minSampleNum, dt)

        # Match desired frequencies as close as possible to
        # actually attainable freqs
        # these are the frequencies attached to the SpectralData by the CR!
        if foi is not None:
            foi, _ = best_match(freqs, foi, squash_duplicates=True)
        elif foilim is not None:
            foi, _ = best_match(freqs, foilim, span=True, squash_duplicates=True)
        else:
            msg = (f"Automatic FFT frequency selection from {freqs[0]:.1f}Hz to "
                   f"{freqs[-1]:.1f}Hz")
            SPYInfo(msg)
            foi = freqs
        log_dct["foi"] = foi

        # Abort if desired frequency selection is empty
        if foi.size == 0:
            lgl = "non-empty frequency specification"
            act = "empty frequency selection"
            raise SPYValueError(legal=lgl, varname="foi/foilim", actual=act)

        # sanitize taper selection and retrieve dpss settings
        taper_opt = validate_taper(taper,
                                   tapsmofrq,
                                   nTaper,
                                   keeptapers,
                                   foimax=foi.max(),
                                   samplerate=data.samplerate,
                                   nSamples=minSampleNum,
                                   output=output)

        # Update `log_dct` w/method-specific options
        log_dct["taper"] = taper
        # only dpss returns non-empty taper_opt dict
        if taper_opt:
            log_dct["nTaper"] = taper_opt["Kmax"]
            log_dct["tapsmofrq"] = tapsmofrq

    # -------------------------------------------------------
    # Now, prepare explicit compute-classes for chosen method
    # -------------------------------------------------------

    if method == "mtmfft":

        check_effective_parameters(MultiTaperFFT, defaults, lcls)

        # method specific parameters
        method_kwargs = {
            'samplerate': data.samplerate,
            'taper': taper,
            'taper_opt': taper_opt,
            'nSamples': minSampleNum
        }

        # Set up compute-class
        specestMethod = MultiTaperFFT(
            foi=foi,
            timeAxis=timeAxis,
            keeptapers=keeptapers,
            polyremoval=polyremoval,
            output_fmt=output,
            method_kwargs=method_kwargs)

    elif method == "mtmconvol":

        check_effective_parameters(MultiTaperFFTConvol, defaults, lcls)

        # Process `toi` for sliding window multi taper fft,
        # we have to account for three scenarios: (1) center sliding
        # windows on all samples in (selected) trials (2) `toi` was provided as
        # percentage indicating the degree of overlap b/w time-windows and (3) a set
        # of discrete time points was provided. These three cases are encoded in
        # `overlap, i.e., ``overlap > 1` => all, `0 < overlap < 1` => percentage,
        # `overlap < 0` => discrete `toi`

        # overlap = None
        if isinstance(toi, str):
            if toi != "all":
                lgl = "`toi = 'all'` to center analysis windows on all time-points"
                raise SPYValueError(legal=lgl, varname="toi", actual=toi)
            equidistant = True
            overlap = np.inf

        elif isinstance(toi, Number):
            try:
                scalar_parser(toi, varname="toi", lims=[0, 1])
            except Exception as exc:
                raise exc
            overlap = toi
            equidistant = True
        # this captures all other cases, e.i. toi is of sequence type
        else:
            overlap = -1
            try:
                array_parser(toi, varname="toi", hasinf=False, hasnan=False,
                             lims=[tStart.min(), tEnd.max()], dims=(None,))
            except Exception as exc:
                raise exc
            toi = np.array(toi)
            tSteps = np.diff(toi)
            if (tSteps < 0).any():
                lgl = "ordered list/array of time-points"
                act = "unsorted list/array"
                raise SPYValueError(legal=lgl, varname="toi", actual=act)
            # Account for round-off errors: if toi spacing is almost at sample interval
            # manually correct it
            if np.isclose(tSteps.min(), dt):
                tSteps[np.isclose(tSteps, dt)] = dt
            if tSteps.min() < dt:
                msg = f"`toi` selection too fine, max. time resolution is {dt}s"
                SPYWarning(msg)
            # This is imho a bug in NumPy - even `arange` and `linspace` may produce
            # arrays that are numerically not exactly equidistant - `unique` will
            # show several entries here - use `allclose` to identify "even" spacings
            equidistant = np.allclose(tSteps, [tSteps[0]] * tSteps.size)

        # If `toi` was 'all' or a percentage, use entire time interval of (selected)
        # trials and check if those trials have *approximately* equal length
        if toi is None:
            if not np.allclose(lenTrials, [minSampleNum] * lenTrials.size):
                msg = "processing trials of different lengths (min = {}; max = {} samples)" +\
                    " with `toi = 'all'`"
                SPYWarning(msg.format(int(minSampleNum), int(lenTrials.max())))

        # number of samples per window
        nperseg = int(t_ftimwin * data.samplerate)
        halfWin = int(nperseg / 2)
        postSelect = slice(None) # select all is the default

        if 0 <= overlap <= 1: # `toi` is percentage
            noverlap = min(nperseg - 1, int(overlap * nperseg))
        # windows get shifted exactly 1 sample
        # to get a spectral estimate at each sample
        else:
            noverlap = nperseg - 1

        # `toi` is array
        if overlap < 0:
            # Compute necessary padding at begin/end of trials to fit sliding windows
            offStart = ((toi[0] - tStart) * data.samplerate).astype(np.intp)
            padBegin = halfWin - offStart
            padBegin = ((padBegin > 0) * padBegin).astype(np.intp)
            offEnd = ((tEnd - toi[-1]) * data.samplerate).astype(np.intp)
            padEnd = halfWin - offEnd
            padEnd = ((padEnd > 0) * padEnd).astype(np.intp)
            # Abort if padding was explicitly forbidden
            # if pad is False and (np.any(padBegin) or np.any(padBegin)):
            #     lgl = "windows within trial bounds"
            #     act = "windows exceeding trials no. " +\
            #         "".join(str(trlno) + ", "\
            #                 for trlno in np.array(trialList)[(padBegin + padEnd) > 0])[:-2]
            #     raise SPYValueError(legal=lgl, varname="pad", actual=act)

            # Compute sample-indices (one slice/list per trial) from time-selections
            soi = []
            if equidistant:
                # soi just trims the input data to the [toi[0], toi[-1]] interval
                # postSelect then subsamples the spectral esimate to the user given toi
                postSelect = []
                for tk in range(numTrials):
                    start = int(round(data.samplerate * (toi[0] - tStart[tk]) - halfWin))
                    stop = int(round(data.samplerate * (toi[-1] - tStart[tk]) + halfWin + 1))
                    soi.append(slice(max(0, start), max(stop, stop - start)))

                # chosen toi subsampling interval in sample units, min. is 1
                delta_idx =  int(tSteps[0] * data.samplerate)
                delta_idx = delta_idx if delta_idx > 1 else 1
                postSelect = slice(None, None, delta_idx)

            else:
                for tk in range(numTrials):
                    starts = (data.samplerate * (toi - tStart[tk]) - halfWin).astype(np.intp)
                    starts += padBegin[tk]
                    stops = (data.samplerate * (toi - tStart[tk]) + halfWin + 1).astype(np.intp)
                    stops += padBegin[tk]
                    stops = np.maximum(stops, stops - starts, dtype=np.intp)
                    soi.append([slice(start, stop) for start, stop in zip(starts, stops)])
                    # postSelect here remains slice(None), as resulting spectrum
                    # has exactly one entry for each soi

        # `toi` is percentage or "all"
        else:
            padBegin = np.zeros((numTrials,))
            padEnd = np.zeros((numTrials,))
            soi = [slice(None)] * numTrials


        # Collect keyword args for `mtmconvol` in dictionary
        method_kwargs = {"samplerate": data.samplerate,
                         "nperseg": nperseg,
                         "noverlap": noverlap,
                         "taper" : taper,
                         "taper_opt" : taper_opt}

        # Set up compute-class
        specestMethod = MultiTaperFFTConvol(
            soi,
            postSelect,
            # list(padBegin), # they should be obsolete
            # list(padEnd),
            equidistant=equidistant,
            toi=toi,
            foi=foi,
            timeAxis=timeAxis,
            keeptapers=keeptapers,
            polyremoval=polyremoval,
            output_fmt=output,
            method_kwargs=method_kwargs)

    elif method == "wavelet":

        check_effective_parameters(WaveletTransform, defaults, lcls)

        # Check wavelet selection
        if wavelet not in availableWavelets:
            lgl = "'" + "or '".join(opt + "' " for opt in availableWavelets)
            raise SPYValueError(legal=lgl, varname="wavelet", actual=wavelet)
        if wavelet not in ["Morlet", "Paul"]:
            msg = "the chosen wavelet '{}' is real-valued and does not provide " +\
                "any information about amplitude or phase of the data. This wavelet function " +\
                "may be used to isolate peaks or discontinuities in the signal. "
            SPYWarning(msg.format(wavelet))

        # Check for consistency of `width`, `order` and `wavelet`
        if wavelet == "Morlet":
            try:
                scalar_parser(width, varname="width", lims=[1, np.inf])
            except Exception as exc:
                raise exc
            wfun = getattr(spywave, wavelet)(w0=width)
        else:
            if width != lcls["width"]:
                msg = "option `width` has no effect for wavelet '{}'"
                SPYWarning(msg.format(wavelet))

        if wavelet == "Paul":
            try:
                scalar_parser(order, varname="order", lims=[4, np.inf], ntype="int_like")
            except Exception as exc:
                raise exc
            wfun = getattr(spywave, wavelet)(m=order)
        elif wavelet == "DOG":
            try:
                scalar_parser(order, varname="order", lims=[1, np.inf], ntype="int_like")
            except Exception as exc:
                raise exc
            wfun = getattr(spywave, wavelet)(m=order)
        else:
            if order is not None:
                msg = "option `order` has no effect for wavelet '{}'"
                SPYWarning(msg.format(wavelet))
            wfun = getattr(spywave, wavelet)()

        # automatic frequency selection
        if foi is None and foilim is None:
            scales = get_optimal_wavelet_scales(
                wfun.scale_from_period, # all availableWavelets sport one!
                int(minTrialLength * data.samplerate),
                dt)
            foi = 1 / wfun.fourier_period(scales)
            msg = (f"Setting frequencies of interest to {foi[0]:.1f}-"
                   f"{foi[-1]:.1f}Hz")
            SPYInfo(msg)
        else:
            if foilim is not None:
                foi = np.arange(foilim[0], foilim[1] + 1, dtype=float)
            # 0 frequency is not valid
            foi[foi < 0.01] = 0.01
            scales = wfun.scale_from_period(1 / foi)

        # Update `log_dct` w/method-specific options (use `lcls` to get actually
        # provided keyword values, not defaults set in here)
        log_dct["foi"] = foi
        log_dct["wavelet"] = lcls["wavelet"]
        log_dct["width"] = lcls["width"]
        log_dct["order"] = lcls["order"]

        # method specific parameters
        method_kwargs = {
            'samplerate' : data.samplerate,
            'scales' : scales,
            'wavelet' : wfun
        }

        # Set up compute-class
        specestMethod = WaveletTransform(
            preSelect,
            postSelect,
            toi=toi,
            timeAxis=timeAxis,
            polyremoval=polyremoval,
            output_fmt=output,
            method_kwargs=method_kwargs)

    elif method == "superlet":

        check_effective_parameters(SuperletTransform, defaults, lcls)

        # check and parse superlet specific arguments
        if order_max is None:
            lgl = "Positive integer needed for order_max"
            raise SPYValueError(legal=lgl, varname="order_max",
                                actual=None)
        else:
            scalar_parser(
                order_max,
                varname="order_max",
                lims=[1, np.inf],
                ntype="int_like"
            )

        scalar_parser(
            order_min, varname="order_min",
            lims=[1, order_max],
            ntype="int_like"
        )
        scalar_parser(c_1, varname="c_1", lims=[1, np.inf], ntype="int_like")

        # if no frequencies are user selected, take a sensitive default
        if foi is None and foilim is None:
            scales = get_optimal_wavelet_scales(
                superlet.scale_from_period,
                int(minTrialLength * data.samplerate),
                dt)
            foi = 1 / superlet.fourier_period(scales)
            msg = (f"Setting frequencies of interest to {foi[0]:.1f}-"
                   f"{foi[-1]:.1f}Hz")
            SPYInfo(msg)
        else:
            if foilim is not None:
                # frequency range in 1Hz steps
                foi = np.arange(foilim[0], foilim[1] + 1, dtype=float)
            # 0 frequency is not valid
            foi[foi < 0.01] = 0.01
            scales = wfun.scale_from_period(1 / foi)

        # FASLT needs ordered frequencies low - high
        # meaning the scales have to go high - low
        if adaptive:
            if len(scales) < 2:
                lgl = "A range of frequencies"
                act = "Single frequency"
                raise SPYValueError(legal=lgl, varname="foi", actual=act)
            if np.any(np.diff(scales) > 0):
                msg = "Sorting frequencies low to high for adaptive SLT.."
                SPYWarning(msg)
                scales = np.sort(scales)[::-1]

        log_dct["foi"] = foi
        log_dct["c_1"] = lcls["c_1"]
        log_dct["order_max"] = lcls["order_max"]
        log_dct["order_min"] = lcls["order_min"]

        # method specific parameters
        method_kwargs = {
            'samplerate' : data.samplerate,
            'scales' : scales,
            'order_max' : order_max,
            'order_min' : order_min,
            'c_1' : c_1,
            'adaptive' : adaptive
        }

        # Set up compute-class
        specestMethod = SuperletTransform(
            preSelect,
            postSelect,
            toi=toi,
            timeAxis=timeAxis,
            polyremoval=polyremoval,
            output_fmt=output,
            method_kwargs=method_kwargs)

    # -------------------------------------------------
    # Sanitize output and call the ComputationalRoutine
    # -------------------------------------------------

    # If provided, make sure output object is appropriate
    if out is not None:
        try:
            data_parser(out, varname="out", writable=True, empty=True,
                        dataclass="SpectralData",
                        dimord=SpectralData().dimord)
        except Exception as exc:
            raise exc
        new_out = False
    else:
        out = SpectralData(dimord=SpectralData._defaultDimord)
        new_out = True

    # Perform actual computation
    specestMethod.initialize(data,
                             out._stackingDim,
                             chan_per_worker=kwargs.get("chan_per_worker"),
                             keeptrials=keeptrials)
    specestMethod.compute(data, out, parallel=kwargs.get("parallel"), log_dict=log_dct)

    # Either return newly created output object or simply quit
    return out if new_out else None<|MERGE_RESOLUTION|>--- conflicted
+++ resolved
@@ -325,11 +325,9 @@
     if polyremoval is not None:
         scalar_parser(polyremoval, varname="polyremoval", ntype="int_like", lims=[0, 1])
 
-<<<<<<< HEAD
+
     # --- Padding ---
 
-=======
->>>>>>> 6a7cb9e4
     # Sliding window FFT does not support "fancy" padding
     if method == "mtmconvol" and isinstance(pad_to_length, str):
         msg = "method 'mtmconvol' only supports in-place padding for windows " +\
