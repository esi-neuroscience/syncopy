# -*- coding: utf-8 -*-
#
#
#
# Created: 2019-02-25 13:08:56
# Last modified by: Stefan Fuertinger [stefan.fuertinger@esi-frankfurt.de]
# Last modification time: <2019-07-04 09:06:06>

# # Builtin/3rd party package imports
# import dask.distributed as dd

# Add SynCoPy package to Python search path
import os
import sys
spy_path = os.path.abspath(".." + os.sep + "..")
if spy_path not in sys.path:
    sys.path.insert(0, spy_path)
import numpy as np
import matplotlib.pyplot as plt

from syncopy import *

# Import SynCoPy
import syncopy as spy

# Import artificial data generator
from syncopy.tests.misc import generate_artificial_data

import dask.distributed as dd
from time import time

# sys.exit()

if __name__ == "__main__":

    nChannels = 16
    nTrials = 8
    dataReg = generate_artificial_data(nTrials=nTrials,
                                       nChannels=nChannels,
                                       equidistant=True,
                                       overlapping=True)
    
    fig = dataReg.multiplot(avg_trials=True, avg_channels=False)
    
    sys.exit()
    dataReg.singleplot(trials=None, channels=[14, 13, 12, 12, 15], avg_channels=False)
    
    data = spy.load("~/Documents/job/SyNCoPy/Data/testdata.spy")
    
    # plt.figure()
    # x = np.linspace(0, 2 * np.pi, 1000)
    # plt.plot(x, np.sin(x))
    
    trials = [10, 3, 44]
    channels = ['ecogMUA_033', 'ecogMUA_034', 'ecogMUA_035', 'ecogMUA_036']
    toilim = [-0.1, 0.8]
    # toilim = None
    # toilim = [-np.inf, np.inf]
    
    data._selection = {"trials": trials, 
                       "channels": channels, 
                       "toilim": toilim}

    # all-all average (FIXME: use toilim=None for datasets of identically spaced trials)
    ff = data.singleplot(toilim=[-0.1, 0.2])
    # plt.gcf().savefig("test.png")
    # data.selectdata(toilim=[-0.1, 0.2]).singleplot()
    # plt.gcf().savefig("test2.png")
    # print(np.array_equal(plt.imread("test.png"), plt.imread("test2.png")))
    # sys.exit()
    
    plt.pause(1.0)
    aa = data.singleplot(trials=trials, toilim=toilim, fig=plt.gcf())
    sys.exit()

    # relevant for tests...    
    data.multiplot(trials=trials, channels=channels, toilim=toilim)
    plt.pause(1.0)
    data.multiplot(trials=[5,9,100], channels=channels, toilim=toilim, fig=plt.gcf())
    plt.pause(1.0)
    data.multiplot(trials=trials, channels=channels, toilim=toilim, avg_trials=False)
    # sys.exit()
    plt.pause(1.0)
    data.multiplot(trials=[5,9,100], channels=channels, toilim=toilim, fig=plt.gcf(), avg_trials=False)
    plt.pause(1.0)
    data.multiplot(trials=[81, 82, 83], channels=channels, toilim=toilim, fig=plt.gcf(), avg_trials=False)
    plt.pause(1.0)
    data.multiplot(trials=None, channels=channels)
    plt.pause(1.0)
    data.multiplot(trials=np.arange(8), channels=channels, toilim=toilim, avg_trials=False)
    plt.pause(1.0)
    data.multiplot(trials=np.arange(100, 120), channels=channels, toilim=toilim, avg_trials=False)
    plt.pause(1.0)
    data.multiplot(trials=trials, channels=channels, toilim=toilim, grid=False, title="grid is false")
    plt.pause(1.0)
    data.multiplot(trials=trials, channels=channels, toilim=toilim, grid=True, title="grid is true")
    
<<<<<<< HEAD
=======
    sys.exit()
    
    # data = spy.load('/mnt/hpx/it/dev/testdata.spy/')
>>>>>>> 25fff089
    sys.exit()
    
    # # relevant for tests...    
    # data.multiplot(trials=trials, channels=channels, toilim=toilim)
    # plt.pause(1.0)
    # data.multiplot(trials=[5,9,100], channels=channels, toilim=toilim, fig=plt.gcf())
    # plt.pause(1.0)
    # data.multiplot(trials=trials, channels=channels, toilim=toilim, avg_trials=False)
    # plt.pause(1.0)
    # data.multiplot(trials=[5,9,100], channels=channels, toilim=toilim, fig=plt.gcf(), avg_trials=False)
    # plt.pause(1.0)
    # data.multiplot(trials=[81, 82, 83], channels=channels, toilim=toilim, fig=plt.gcf(), avg_trials=False)
    # plt.pause(1.0)
    # data.multiplot(trials=None, channels=channels)
    # plt.pause(1.0)
    # data.multiplot(trials=np.arange(8), channels=channels, toilim=toilim, avg_trials=False)
    # # sys.exit()
    # plt.pause(1.0)
    # data.multiplot(trials=np.arange(100, 120), channels=channels, toilim=toilim, avg_trials=False)
    # plt.pause(1.0)
    # data.multiplot(trials=trials, channels=channels, toilim=toilim, grid=False, title="grid is false")
    # plt.pause(1.0)
    # data.multiplot(trials=trials, channels=channels, toilim=toilim, grid=True, title="grid is true")
    
    # client = spy.esi_cluster_setup(n_jobs=2, partition="DEV", mem_per_job="500MB")
    # client = dd.Client()

    cfg = spy.get_defaults(spy.freqanalysis)
    cfg.method = 'mtmconvol'
    cfg.taper = 'dpss'
    cfg.output = 'pow'
    cfg.tapsmofrq = 20
    cfg.keeptrials = True
    cfg.keeptapers = True
    cfg.toi = np.arange(1.5, 3.5, 0.1) 
    # cfg.toi = [1.1, 1.9, 3.0]
    # cfg.toi = "all"
    # cfg.toi = [-0.1, 0.0, 0.5]
    # cfg.toi = np.arange(-0.1, 0.5, 0.05) 
    # cfg.t_ftimwin = 0.05
    cfg.t_ftimwin = 0.75
    # cfg.pad = 'nextpow2'
    # cfg.select = {"toilim": [-0.25, 0]}
    tfSpectrum = spy.freqanalysis(cfg, data)
    # baselineSpectrum = spy.freqanalysis(cfg, data)


    sys.exit()
    
    sys.exit()
    baselineSpectrum = spy.freqanalysis(cfg, data)
    
    bsc = baselineSpectrum.copy()


    
    
    cfg = spy.get_defaults(spy.freqanalysis)
    cfg.method = 'mtmfft'
    cfg.taper = "dpss"
    cfg.tapsmofrq = 20
    cfg.output = 'pow'
    cfg.keeptrials = False
    cfg.keeptapers = True
    overallSpectrum = spy.freqanalysis(cfg, data)
    sys.exit()
    
    # cfg = spy.get_defaults(spy.freqanalysis)
    # cfg.method = 'mtmfft'
    # cfg.taper = 'dpss'
    # cfg.output = 'pow'
    # cfg.tapsmofrq = 20
    # cfg.keeptrials = False
    # cfg.keeptapers = False
    # cfg.pad = 'nextpow2'
    # cfg.select = {"toilim": [-0.25, 0]}
    # cfg.data = data
    # baselineSpectrum = spy.freqanalysis(cfg=cfg)

    # sys.exit()

    # client = spy.esi_cluster_setup(n_jobs=10, partition="DEV", mem_per_job="2GB")
    
    
    # cfg = spy.get_defaults(spy.freqanalysis)
    # cfg.method = 'mtmfft'
    # cfg.taper = "dpss"
    # cfg.tapsmofrq = 20
    # cfg.output = 'pow'
    # cfg.keeptrials = False
    # cfg.keeptapers = True
    # overallSpectrum = spy.freqanalysis(cfg, data)
    # sys.exit()
    
    # # cfg = spy.get_defaults(spy.freqanalysis)
    # # cfg.method = 'mtmfft'
    # # cfg.output = 'pow'
    # # cfg.keeptrials = False
    # # cfg.foi = spy.np.arange(1,100)
    # # cfg.select = {"toilim": [-0.25, 0]}
    # # baselineSpectrum = spy.freqanalysis(cfg, data)
    # # plt.ion()
    # # plt.figure()
    # # plt.plot(baselineSpectrum.freq, baselineSpectrum.data[0, 0, :, 0])
    
    # # sys.exit()
    
    # try:
    #     client = dd.get_client()
    # except:
    #     client = spy.esi_cluster_setup(n_jobs=10, partition="DEV", mem_per_job="2GB")
    #     # client = spy.esi_cluster_setup(n_jobs=8, partition="DEV", mem_per_job="4GB")

    # cfg = spy.StructDict()
    # cfg.output = 'pow'        
    # cfg.taper = "dpss"
    # cfg.keeptrials = False
    # # cfg.keeptapers = False
    # # t0 = time()
    # spec = spy.freqanalysis(cfg, data)
    # # print("Elapsed time: ", time() - t0)
    
    # sys.exit()

    # nc = 10
    # ns = 30
    # data = np.arange(1, nc*ns + 1, dtype="float").reshape(ns, nc)
    # trl = np.vstack([np.arange(0, ns, 5),
    #                  np.arange(5, ns + 5, 5),
    #                  np.ones((int(ns/5), )),
    #                  np.ones((int(ns/5), )) * np.pi]).T

    from syncopy.shared.tools import StructDict
    from syncopy.datatype import AnalogData, SpectralData, padding
    from syncopy.shared import esi_cluster_setup

    # create uniform `cfg` for testing on SLURM
    cfg = StructDict()
    cfg.method = "mtmfft"
    cfg.taper = "dpss"
    cfg.output = 'abs'
    cfg.tapsmofrq = 9.3
    cfg.keeptrials = True
    artdata = generate_artificial_data(nTrials=2, nChannels=16, equidistant=True, inmemory=True)
    
    # artdata.save('test', overwrite=True)
    # bdata = spy.load('test')
    spec1 = spy.freqanalysis(artdata, cfg)
    

    # Set up "global" parameters for data objects to be tested
    nChannels = 10
    nSamples = 30
    nTrials = 5
    nFreqs = 15
    nSpikes = 50
    data = {}
    trl = {}
    
    # Generate 2D array simulating an AnalogData array
    data["AnalogData"] = np.arange(1, nChannels * nSamples + 1).reshape(nSamples, nChannels)
    trl["AnalogData"] = np.vstack([np.arange(0, nSamples, 5),
                                   np.arange(5, nSamples + 5, 5),
                                   np.ones((int(nSamples / 5), )),
                                   np.ones((int(nSamples / 5), )) * np.pi]).T

    # Generate a 4D array simulating a SpectralData array
    data["SpectralData"] = np.arange(1, nChannels * nSamples * nTrials * nFreqs + 1).reshape(nSamples, nTrials, nFreqs, nChannels)
    trl["SpectralData"] = trl["AnalogData"]

    # Use a fixed random number generator seed to simulate a 2D SpikeData array
    seed = np.random.RandomState(13)
    data["SpikeData"] = np.vstack([seed.choice(nSamples, size=nSpikes),
                                   seed.choice(np.arange(1, nChannels + 1), size=nSpikes), 
                                   seed.choice(int(nChannels/2), size=nSpikes)]).T
    trl["SpikeData"] = trl["AnalogData"]

    # Use a simple binary trigger pattern to simulate EventData
    data["EventData"] = np.vstack([np.arange(0, nSamples, 5),
                                   np.zeros((int(nSamples / 5), ))]).T
    
    data["EventData"] = np.vstack([np.arange(0, nSamples, 2), 
                                   np.zeros((int(nSamples / 2), ))]).T  
    data["EventData"][1::3, 1] = 1
    data["EventData"][2::3, 1] = 2
    trl["EventData"] = trl["AnalogData"]
    
    from syncopy.datatype.base_data import VirtualData, Selector
    
    spk = spy.SpikeData(data=data["SpikeData"], trialdefinition=trl["SpikeData"], samplerate=2) 

    sel=Selector(spk, select={"toi":[1.0, 1.5]})  
    
    evt = spy.EventData(data=data["EventData"], trialdefinition=trl["EventData"], samplerate=2)
       
    sys.exit()
    client = dd.Client()
    spec2 = spy.freqanalysis(artdata, cfg)
    
    cfg.chan_per_worker = 7
    spec3 = spy.freqanalysis(artdata, cfg)

    # # Constructe simple trigonometric signal to check FFT consistency: each
    # # channel is a sine wave of frequency `freqs[nchan]` with single unique
    # # amplitude `amp` and sampling frequency `fs`
    # nChannels = 32
    # nTrials = 8
    # fs = 1024
    # fband = np.linspace(0, fs/2, int(np.floor(fs/2) + 1))
    # freqs = np.random.choice(fband[1:-1], size=nChannels, replace=False)
    # amp = np.pi
    # phases = np.random.permutation(np.linspace(0, 2*np.pi, nChannels))
    # t = np.linspace(0, nTrials, nTrials*fs)
    # sig = np.zeros((t.size, nChannels), dtype="float32")
    # for nchan in range(nChannels):
    #     sig[:, nchan] = amp*np.sin(2*np.pi*freqs[nchan]*t + phases[nchan])
    # 
    # trialdefinition = np.zeros((nTrials, 3), dtype="int")
    # for ntrial in range(nTrials):
    #     trialdefinition[ntrial, :] = np.array([ntrial*fs, (ntrial + 1)*fs, 0])
    # 
    # adata = AnalogData(data=sig, samplerate=fs,
    #                    trialdefinition=trialdefinition)
    # 
    # 
    # 
    # sys.exit()
    # 
    # # client = dd.Client()
    # 
    # nChannels = 1
    # nTrials = 4
    # nSines = 8
    # fs = 1024
    # 
    # 
    # freqs = np.random.permutation(np.linspace(50, 250, nChannels))
    # amp = np.pi
    # phases = np.random.permutation(np.linspace(0, 2*np.pi, nChannels))
    # t = np.linspace(0, nTrials, nTrials*fs)
    # 
    # sig = np.zeros((t.size, nChannels), dtype="float32")
    # k = 0
    # for nchan in range(nChannels):
    #     sig[:, nchan] = amp*np.sin(2*np.pi*freqs[nchan]*t + phases[nchan])
    # 
    # trialdefinition = np.zeros((nTrials, 3), dtype="int")
    # for ntrial in range(nTrials):
    #     trialdefinition[ntrial, :] = np.array([ntrial*fs, (ntrial + 1)*fs, 0])
    # 
    # adata = spy.AnalogData(data=sig, samplerate=fs, trialdefinition=trialdefinition)
    # 
    # spec = spy.freqanalysis(adata, method="mtmfft", taper="hann", output="pow")
    # 
    # 
    # # plt.ion()
    # # ax = plt.subplot2grid((2, nTrials), (0, 0), colspan=nTrials)
    # # (fig, ax_arr) = plt.subplots(2, nTrials, tight_layout=True,
    # #                              gridspec_kw={'wspace':0.32,'left':0.01,'right':0.93,
    # #                                           'hspace':0.01},
    # #                              figsize=[5.6,4.3])
    # # ax = plt.subplot(ax_arr[0, :])
    # # ax.plot(t, sig.flatten())
    # # for ntrial in range(nTrials):
    # #     ax = plt.subplot2grid((2, nTrials), (1, ntrial))
    # #     ax.plot(spec.data[ntrial, ...].flatten())
    # 
    # sys.exit()
    # 
    # # FIXME: channel assignment is only temporarily necessary
    # adata = generate_artificial_data(nTrials=20, nChannels=256, equidistant=False, overlapping=True)        # ~50MB
    # adata.channel = ["channel" + str(i + 1) for i in range(256)]
    # # adata = generate_artificial_data(nTrials=100, nChannels=1024, equidistant=False)        # ~1.14GB
    # # adata.channel = ["channel" + str(i + 1) for i in range(1024)]
    # 
    # 
    # # ff = spy.SpectralData()
    # import numpy as np
    # spec = spy.freqanalysis(adata, method="mtmfft", taper="hann", keeptrials=False, keeptapers=True, foi=np.linspace(200,400,100))
    # 
    # sys.exit()
    # # 
    # # print("Save data")
    # # dat.save('example2.spy')
    # # dat = None
    # # del dat
    # # print("Load data")
    # # # data = spy.AnalogData(filename="~/Projects/SyNCoPy/example2.spy")
    # # data = spy.AnalogData(filename="example2.spy")
    # # 
    # # method = "with_dask"
    # # if method == "with_dask":
    # #     import socket
    # #     cluster = LocalCluster(ip=socket.gethostname(),
    # #                            n_workers=3,
    # #                            threads_per_worker=1,
    # #                            memory_limit="4G",
    # #                            processes=False)
    # #     client = Client(cluster)
    # # 
    # # print("Calculate tapered spectra")
    # # out = spy.SpectralData()
    # # mtmfft = spy.MultiTaperFFT(1 / data.samplerate, output="abs")
    # # mtmfft.initialize(data)
    # # result = mtmfft.compute(data, out, methodName=method)
    # # # out.save("mtmfft_spectrum")
    # # 
    # # # print("Calculate wavelet spectra")
    # # # outWavelet = spy.SpectralData()
    # # # wavelet = spy.WaveletTransform(1 / data.samplerate, stepsize=10, output="abs")
    # # # wavelet.initialize(data)
    # # # wavelet.compute(data, outWavelet, methodName="sequentially")
    # # 
    # # # #
    # # # fig, ax = plt.subplots(3, 1)
    # # # ax[0].pcolormesh(outWavelet.time[0], outWavelet.freq,
    # # #                  outWavelet.trials[0][:, 0, :, 0].T)
    # # # ax[0].set_ylim([0, 100])
    # # # ax[0].set_ylabel('Frequency (Hz)')
    # # 
    # # # ax[1].plot(data.time[0], np.mean(data.trials[0], axis=1))
    # # # ax[1].set_xlabel('Time (s)')
    # # 
    # # # ax[2].plot(out.freq, out.trials[0][0, 0, :, 0])
    # # # ax[2].plot(outWavelet.freq,
    # # #            np.squeeze(np.mean(outWavelet.trials[0][:, 0, :, 0], axis=0)))
    # # # ax[2].set_xlabel('Frequency (Hz)')
    # # # ax[2].set_ylabel('Power')
    # # # plt.show()<|MERGE_RESOLUTION|>--- conflicted
+++ resolved
@@ -95,12 +95,9 @@
     plt.pause(1.0)
     data.multiplot(trials=trials, channels=channels, toilim=toilim, grid=True, title="grid is true")
     
-<<<<<<< HEAD
-=======
     sys.exit()
     
     # data = spy.load('/mnt/hpx/it/dev/testdata.spy/')
->>>>>>> 25fff089
     sys.exit()
     
     # # relevant for tests...    
