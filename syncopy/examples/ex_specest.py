--- conflicted
+++ resolved
@@ -33,17 +33,6 @@
 
 if __name__ == "__main__":
 
-<<<<<<< HEAD
-    # data = spy.load('/mnt/hpx/it/dev/testdata.spy/')
-    # # client = spy.esi_cluster_setup(n_jobs=10, partition="DEV", mem_per_job="2GB")
-    
-    # dsel = spy.selectdata(data, trials=[0,1], channels=range(50), toilim=[-0.25, 0])
-    # dsel = spy.selectdata(data, channels=range(50), toilim=[-0.25, 0])
-    
-    # sys.exit()
-
-
-=======
     dummy = generate_artificial_data(nTrials=2, nChannels=16, 
                                      equidistant=True, inmemory=False)
     sys.exit()
@@ -81,7 +70,6 @@
     overallSpectrum = spy.freqanalysis(cfg, data)
     sys.exit()
     
->>>>>>> 205d2ab5
     # cfg = spy.get_defaults(spy.freqanalysis)
     # cfg.method = 'mtmfft'
     # cfg.taper = 'dpss'
