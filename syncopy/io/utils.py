--- conflicted
+++ resolved
@@ -182,16 +182,12 @@
     else:
         print(f"Aborting...")
 
-<<<<<<< HEAD
-=======
     # Report on remaining data
     storage_size_gb, storage_num_files = get_dir_size(__storage__, out="GB")
     print(f"{storage_num_files} files with total size of {storage_size_gb:.2f} GB left in storage dir '{__storage__}'.")
     spydir_size_gb, spydir_num_files = get_dir_size(__spydir__, out="GB")
     print(f"{spydir_num_files} files with total size of {spydir_size_gb:.2f} GB left in spy dir '{__spydir__}'.")
-    return
-
->>>>>>> 23479933
+
 
 def clear():
     """
