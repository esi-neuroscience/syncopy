# -*- coding: utf-8 -*-
#
# Auxiliaries used across all of Syncopy
#

# Builtin/3rd party package imports
import numpy as np
import inspect
import json

# Local imports
from syncopy.shared.errors import SPYValueError, SPYWarning, SPYTypeError

__all__ = ["StructDict", "get_defaults"]


class StructDict(dict):
    """Child-class of dict for emulating MATLAB structs

    Examples
    --------
    cfg = StructDict()
    cfg.a = [0, 25]

    """

    def __init__(self, *args, **kwargs):
        """
        Create a child-class of dict whose attributes are its keys
        (thus ensuring that attributes and items are always in sync)
        """
        super().__init__(*args, **kwargs)
        self.__dict__ = self

    def __repr__(self):
        return self.__str__()

    def __str__(self):
        if self.keys():
            ppStr = "Syncopy StructDict\n\n"
            maxKeyLength = max([len(val) for val in self.keys()])
            printString = "{0:>" + str(maxKeyLength + 5) + "} : {1:}\n"
            for key, value in self.items():
                ppStr += printString.format(key, str(value))
            ppStr += "\nUse `dict(cfg)` for copy-paste-friendly format"
        else:
            ppStr = "{}"
        return ppStr


<<<<<<< HEAD
=======
class SerializableDict(dict):

    """
    It's a dict which checks newly inserted
    values for serializability, keys should always be serializable
    """

    def __init__(self, *args, **kwargs):
        super().__init__(*args, **kwargs)
        # check also initial entries
        for key, value in self.items():
            self.is_json(key, value)

    def __setitem__(self, key, value):
        self.is_json(key, value)
        dict.__setitem__(self, key, value)

    def is_json(self, key, value):
        try:
            json.dumps(value)
        except TypeError:
            lgl = "serializable data type, e.g. floats, lists, tuples, ... "
            raise SPYTypeError(value, f"value for key '{key}'", lgl)
        try:
            json.dumps(key)
        except TypeError:
            lgl = "serializable data type, e.g. floats, lists, tuples, ... "
            raise SPYTypeError(value, f"key '{key}'", lgl)


>>>>>>> 18ac1b64
def get_frontend_cfg(defaults, lcls, kwargs):

    """
    Assemble cfg dict to allow direct replay of frontend calls

    Parameters
    ----------

    defaults : dict
        The result of :func:`~get_defaults`, holding all frontend specific
        parameter names and default values
    lcls : dict
        The `locals()` within a frontend call, contains passed
        parameter names and values
    kwargs : dict
        The `kwargs` attached to every frontend signature, holding
        additional arguments, e.g. `parallel` and `select`

    Returns
    -------
    new_cfg : :class:`~StructDict`
        Holds all (default and non-default) parameter key-value
        pairs passed to the frontend

    """

    # create new cfg dict
    new_cfg = StructDict()
    for par_name in defaults:
        # check only needed for injected kwargs like `parallel`
        if par_name in lcls:
            new_cfg[par_name] = lcls[par_name]
    # attach additional kwargs (like select)
    for key in kwargs:
        new_cfg[key] = kwargs[key]

    return new_cfg


def best_match(source, selection, span=False, tol=None, squash_duplicates=False):
    """
    Find matching elements in a given 1d-array/list

    Parameters
    ----------
    source : NumPy 1d-array/list
        Reference array whose elements are to be matched by `selection`
    selection: NumPy 1d-array/list
        Array of query-values whose closest matches are to be found in `source`.
        Note that `source` and `selection` need not be the same length.
    span : bool
        If `True`, `selection` is interpreted as (closed) interval ``[lo, hi]`` and
        `source` is queried for all elements contained in the interval, i.e.,
        ``lo <= src <= hi for src in source`` (typically used for
        `toilim`/`foilim`-like selections).
    tol : None or float
        If `None` for each component of `selection` the closest value in `source`
        is selected, e.g., for ``source = [10, 20]`` and ``selection = [-50, 0, 50]``
        the closest values are `[10, 10, 20]`.
        If not `None`, ensures values in `selection` do not deviate further
        than `tol` from `source`. If any element `sel` of `selection` is outside
        a `tol`-neighborhood around `source`, i.e.,
        ``np.abs(sel - source).max() >= tol``,
        a :class:`~syncopy.shared.errors.SPYValueError` is raised.
    squash_duplicates : bool
        If `True`, identical matches are removed from the result.

    Returns
    -------
    values : NumPy 1darray
        Values of `source` that most closely match given elements in `selection`
    idx : NumPy 1darray
        Indices of `values` with respect to `source`, such that,
        ``source[idx] == values``

    Notes
    -----
    This is an auxiliary method that is intended purely for internal use. Thus,
    no error checking is performed.

    Examples
    --------
    Exact matching, ordered `source` and `selection`:

    >>> best_match(np.arange(10), [2,5])
    (array([2, 5]), array([2, 5]))

    Inexact matching, ordered `source` and `selection`:

    >>> source = np.arange(10)
    >>> selection = np.array([1.5, 1.5, 2.2, 6.2, 8.8])
    >>> best_match(source, selection)
    (array([2, 2, 2, 6, 9]), array([2, 2, 2, 6, 9]))

    Inexact matching, unordered `source` and `selection`:

    >>> source = np.array([2.2, 1.5, 1.5, 6.2, 8.8])
    >>> selection = np.array([1.9, 9., 1., -0.4, 1.2, 0.2, 9.3])
    >>> best_match(source, selection)
    (array([2.2, 8.8, 1.5, 1.5, 1.5, 1.5, 8.8]), array([0, 4, 1, 1, 1, 1, 4]))

    Same as above, but ignore duplicate matches

    >>> best_match(source, selection, squash_duplicates=True)
    (array([2.2, 8.8, 1.5]), array([0, 4, 1]))

    Interval-matching:

    >>> best_match(np.arange(10), [2.9, 6.1], span=True)
    (array([3, 4, 5, 6]), array([3, 4, 5, 6]))
    """

    # Make `source` a NumPy array if necessary
    if isinstance(source, list):
        source = np.array(source)

    # If `selection` is a scalar, convert it to 1-element list
    if np.issubdtype(type(selection), np.number):
        selection = [selection]

    # Ensure selection is within `tol` bounds from `source`
    if tol is not None:
        if not np.all([np.all((np.abs(source - value)) < tol) for value in selection]):
            lgl = "all elements of `selection` to be within a {0:2.4f}-band around `source`"
            act = "values in `selection` deviating further than given tolerance " +\
                "of {0:2.4f} from source"
            raise SPYValueError(legal=lgl.format(tol),
                                varname="selection",
                                actual=act.format(tol))

    # Do not perform O(n) potentially unnecessary sort operations...
    issorted = True

    # Interval-selections are a lot easier than discrete time-points...
    if span:
        idx = np.intersect1d(np.where(source >= selection[0])[0],
                             np.where(source <= selection[1])[0])
    else:
        issorted = True
        if source.size > 1 and np.diff(source).min() < 0:
            issorted = False
            orig = np.array(source, copy=True)
            idx_orig = np.argsort(orig)
            source = orig[idx_orig]
        idx = np.searchsorted(source, selection, side="left")
        leftNbrs = np.abs(selection - source[np.maximum(idx - 1, np.zeros(idx.shape, dtype=np.intp))])
        rightNbrs = np.abs(selection - source[np.minimum(idx, np.full(idx.shape, source.size - 1, dtype=np.intp))])
        shiftLeft = ((idx == source.size) | (leftNbrs < rightNbrs))
        idx[shiftLeft] -= 1

    # Account for potentially unsorted selections (and thus unordered `idx`)
    if squash_duplicates:
        _, xdi = np.unique(idx.astype(np.intp), return_index=True)
        idx = idx[np.sort(xdi)]

    # Re-order discrete-selection index arrays in case `source` was unsorted
    if not issorted and not span:
        idx_sort = idx_orig[idx]
        return orig[idx_sort], idx_sort
    else:
        return source[idx], idx


def get_defaults(obj):
    """
    Parse input arguments of `obj` and return dictionary

    Parameters
    ----------
    obj : function or class
        Object whose input arguments to parse. Can be either a class or
        function.

    Returns
    -------
    argdict : dictionary
        Dictionary of `argument : default value` pairs constructed from
        `obj`'s call-signature/instantiation.

    Examples
    --------
    To see the default input arguments of :meth:`syncopy.freqanalysis` use

    >>> spy.get_defaults(spy.freqanalysis)
    """

    if not callable(obj):
        raise SPYTypeError(obj, varname="obj", expected="SyNCoPy function or class")
    dct = {k: v.default for k, v in inspect.signature(obj).parameters.items()\
           if v.default != v.empty and v.name != "cfg"}
    return StructDict(dct)<|MERGE_RESOLUTION|>--- conflicted
+++ resolved
@@ -48,8 +48,6 @@
         return ppStr
 
 
-<<<<<<< HEAD
-=======
 class SerializableDict(dict):
 
     """
@@ -80,7 +78,6 @@
             raise SPYTypeError(value, f"key '{key}'", lgl)
 
 
->>>>>>> 18ac1b64
 def get_frontend_cfg(defaults, lcls, kwargs):
 
     """
