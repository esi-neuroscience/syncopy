--- conflicted
+++ resolved
@@ -116,11 +116,7 @@
             ppstr += printString.format(attr, valueString)
         ppstr += "\nUse `.log` to see object history"
         return ppstr
-<<<<<<< HEAD
-    
-=======
 
->>>>>>> b00c15d4
     def __init__(self,
                  time=None,
                  avg=None,
