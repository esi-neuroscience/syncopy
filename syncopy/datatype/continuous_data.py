# -*- coding: utf-8 -*-
#
# SynCoPy ContinuousData abstract class + regular children
# 
# Created: 2019-03-20 11:11:44
# Last modified by: Stefan Fuertinger [stefan.fuertinger@esi-frankfurt.de]
<<<<<<< HEAD
# Last modification time: <2019-05-21 14:46:19>
"""Uniformly sampled (continuous data).
=======
# Last modification time: <2019-05-24 10:32:26>
>>>>>>> 7a7e1efd

This module holds classes to represent data with a uniformly sampled time axis.

"""
# Builtin/3rd party package imports
import h5py
import shutil
import inspect
import numpy as np
from abc import ABC
from copy import copy
from numpy.lib.format import open_memmap

# Local imports
from .base_data import BaseData, VirtualData
from .data_methods import _selectdata_continuous, definetrial
from syncopy.shared import scalar_parser, array_parser, io_parser
from syncopy.shared.errors import SPYValueError, SPYIOError
import syncopy as spy

__all__ = ["AnalogData", "SpectralData"]


class ContinuousData(BaseData, ABC):
    """ Abstract class for uniformly sampled data

    Notes
    -----
    This class cannot be instantiated. Use one of the children instead.

    """
    @property
    def _shapes(self):
        if self.sampleinfo is not None:
            sid = self.dimord.index("time")
            shp = [list(self.data.shape) for k in range(self.sampleinfo.shape[0])]
            for k, sg in enumerate(self.sampleinfo):
                shp[k][sid] = sg[1] - sg[0]
            return [tuple(sp) for sp in shp]

    @property
    def channel(self):
        """ :class:`numpy.ndarray` of recording channel names """
        return self._dimlabels.get("channel")

    @channel.setter
    def channel(self, chan):
        if self.data is None:
            print("SyNCoPy core - channel: Cannot assign `channels` without data. "+\
                  "Please assing data first")
            return
        nchan = self.data.shape[self.dimord.index("channel")]
        try:
            array_parser(chan, varname="channel", ntype="str", dims=(nchan,))
        except Exception as exc:
            raise exc
        self._dimlabels["channel"] = np.array(chan)

    @property
    def samplerate(self):
        """float: sampling rate of uniformly sampled data in Hz"""
        return self._samplerate

    @samplerate.setter
    def samplerate(self, sr):
        try:
            scalar_parser(sr, varname="samplerate", lims=[1, np.inf])
        except Exception as exc:
            raise exc
        self._samplerate = float(sr)

    @property
    def time(self):
        """ list (float): trigger-relative time axes of each trial """
        return [np.arange(-self.t0[tk], end - start - self.t0[tk]) * 1/self.samplerate \
                for tk, (start, end) in enumerate(self.sampleinfo)] if self.samplerate is not None else None

    # Selector method
    def selectdata(self, trials=None, deepcopy=False, **kwargs):
        """
        Docstring mostly pointing to ``selectdata``
        """
        return _selectdata_continuous(self, trials, deepcopy, **kwargs)

    # Helper function that reads a single trial into memory
    @staticmethod
    def _copy_trial(trialno, filename, dimord, sampleinfo, hdr):
        idx = [slice(None)] * len(dimord)
        idx[dimord.index("time")] = slice(int(sampleinfo[trialno, 0]), int(sampleinfo[trialno, 1]))
        idx = tuple(idx)
        if hdr is None:
            # Generic case: data is either a HDF5 dataset or memmap
            try:
                with h5py.File(filename, mode="r") as h5f:
                    h5keys = list(h5f.keys())
                    cnt = [h5keys.count(dclass) for dclass in spy.datatype.__all__ \
                           if not (inspect.isfunction(getattr(spy.datatype, dclass)))]
                    if len(h5keys) == 1:
                        arr = h5f[h5keys[0]][idx]
                    else:
                        arr = h5f[spy.datatype.__all__[cnt.index(1)]][idx]
            except:
                try:
                    arr = np.array(open_memmap(filename, mode="c")[idx])
                except:
                    raise SPYIOError(filename)
            return arr
        else:
            # For VirtualData objects
            dsets = []
            for fk, fname in enumerate(filename):
                dsets.append(np.memmap(fname, offset=int(hdr[fk]["length"]),
                                       mode="r", dtype=hdr[fk]["dtype"],
                                       shape=(hdr[fk]["M"], hdr[fk]["N"]))[idx])
            return np.vstack(dsets)

    # Helper function that grabs a single trial
    def _get_trial(self, trialno):
        idx = [slice(None)] * len(self.dimord)
        sid = self.dimord.index("time")
        idx[sid] = slice(int(self.sampleinfo[trialno, 0]), int(self.sampleinfo[trialno, 1]))
        return self._data[tuple(idx)]
        
    # Make instantiation persistent in all subclasses
    def __init__(self, **kwargs):

        # Assign (blank) values
        if kwargs.get("samplerate") is not None:
            self.samplerate = kwargs["samplerate"]      # use setter for error-checking
        else:
            self._samplerate = None
            
        # Call initializer
        super().__init__(**kwargs)

        # If a super-class``__init__`` attached data, be careful
        if self.data is not None:

            # In case of manual data allocation (reading routine would leave a
            # mark in `cfg`), fill in missing info
            if len(self.cfg) == 0:
                
                # First, fill in dimensional info
                definetrial(self, kwargs.get("trialdefinition"))

                # If necessary, construct list of channel labels (parsing is done by setter)
                channel = kwargs.get("channel")
                if isinstance(channel, str):
                    channel = [channel + str(i + 1) for i in range(self.data.shape[self.dimord.index("channel")])]
                self.channel = np.array(channel)

        # Dummy assignment: if we have no data but channel labels, assign bogus to tigger setter warning
        else:
            if isinstance(kwargs.get("channel"), (list, np.ndarray)):
                self.channel = ['channel']

class AnalogData(ContinuousData):
    """Multi-channel, uniformly-sampled, analog (real float) data

    This class can be used for representing any analog signal data with a time
    and a channel axis such as local field potentials, firing rates, eye
    position etc.

    The data is always stored as a two-dimensional array on disk. Trials are
    concatenated along the time axis. 

    Data is only read from disk on demand, similar to memory maps and HDF5
    files.
    """
    @property
    def hdr(self):
        return self._hdr

    # "Constructor"
    def __init__(self,
                 data=None,
                 filename=None,
                 filetype=None,
                 trialdefinition=None,
                 samplerate=None,
                 channel="channel",
                 mode="w",
                 dimord=["time", "channel"]):
        """Initialize an `AnalogData` object.
        
        Parameters
        ----------
            data : array_like 
            filename : str, path to filename or folder (spy container)
            filetype : str
            trialdefinition : :class:`EventData` object or Mx3 array
            samplerate : float, sample rate in Hz
            channel : str or list/array(str)

        Usage
        -----
        1. `filename` + :param:`data` : create hdf dataset incl. sampleinfo @filename
        2. `filename` no :param:`data` : read from file or memmap (spy, hdf5, npy file array -> memmap)
        3. just :param:`data` : try to attach data (error checking done by data.setter)
        
        See also
        --------
        :func:`syncopy.definetrial`
        
        """

        # The one thing we check right here and now
        expected = ["time", "channel"]
        if not set(dimord).issubset(expected):
            base = "dimensional labels {}"
            lgl = base.format("'" + "' x '".join(str(dim) for dim in expected) + "'")
            act = base.format("'" + "' x '".join(str(dim) for dim in dimord) + "'")
            raise SPYValueError(legal=lgl, varname="dimord", actual=act)

        # Hard constraint: required no. of data-dimensions
        self._ndim = 2

        # Assign default (blank) values
        self._hdr = None

        # Call parent initializer
        super().__init__(data=data,
                         filename=filename,
                         filetype=filetype,
                         trialdefinition=trialdefinition,
                         samplerate=samplerate,
                         channel=channel,
                         mode=mode,
                         dimord=dimord)

    # Overload ``clear`` method to account for `VirtualData` memmaps
    def clear(self):
        if isinstance(self.data, np.memmap):
            filename, mode = self.data.filename, self.data.mode
            self.data.flush()
            self._data = None
            self._data = open_memmap(filename, mode=mode)
        elif hasattr(self.data, "clear"):       # `VirtualData`
            self.data.clear()
        return

    # Overload ``copy`` method to account for `VirtualData` memmaps
    def copy(self, deep=False):
        cpy = copy(self)
        if deep:
            if isinstance(self.data, VirtualData):
                print("SyNCoPy core - copy: Deep copy not possible for " +
                      "VirtualData objects. Please use `save_spy` instead. ")
                return
            elif isinstance(self.data, (np.memmap, h5py.Dataset)):
                self.data.flush()
                filename = self._gen_filename()
                shutil.copyfile(self._filename, filename)
                cpy.data = filename
        return cpy

    
class SpectralData(ContinuousData):
    """Class for multi-channel, time-continuous spectral data

    This class can be used for representing any data with a frequency, channel,
    and optionally a time axis. The datatype can be complex or float.

    """
    @property
    def taper(self):
        return self._dimlabels.get("taper")

    @taper.setter
    def taper(self, tpr):
        if self.data is None:
            print("SyNCoPy core - taper: Cannot assign `taper` without data. "+\
                  "Please assing data first")
            return
        ntap = self.data.shape[self.dimord.index("taper")]
        try:
            array_parser(tpr, varname="taper", ntype="str", dims=(ntap,))
        except Exception as exc:
            raise exc
        self._dimlabels["taper"] = np.array(tpr)

    @property
    def freq(self):
        """ """
        return self._dimlabels.get("freq")

    @freq.setter
    def freq(self, freq):
        if self.data is None:
            print("SyNCoPy core - freq: Cannot assign `freq` without data. "+\
                  "Please assing data first")
            return
        nfreq = self.data.shape[self.dimord.index("freq")]
        try:
            array_parser(freq, varname="freq", dims=(nfreq,), hasnan=False, hasinf=False)
        except Exception as exc:
            raise exc
        self._dimlabels["freq"] = np.array(freq)
    
    # "Constructor"
    def __init__(self,
                 data=None,
                 filename=None,
                 filetype=None,
                 trialdefinition=None,
                 samplerate=None,
                 channel="channel",
                 taper=None,
                 freq=None,
                 mode="w",
                 dimord=["time", "taper", "freq", "channel"]):

        # The one thing we check right here and now
        expected = ["time", "taper", "freq", "channel"]
        if not set(dimord).issubset(expected):
            base = "dimensional labels {}"
            lgl = base.format("'" + "' x '".join(str(dim) for dim in expected) + "'")
            act = base.format("'" + "' x '".join(str(dim) for dim in dimord) + "'")
            raise SPYValueError(legal=lgl, varname="dimord", actual=act)

        # Hard constraint: required no. of data-dimensions
        self._ndim = 4

        # Call parent initializer
        super().__init__(data=data,
                         filename=filename,
                         filetype=filetype,
                         trialdefinition=trialdefinition,
                         samplerate=samplerate,
                         channel=channel,
                         taper=taper,
                         freq=freq,
                         mode=mode,
                         dimord=dimord)

        # If __init__ attached data, be careful
        if self.data is not None:

            # In case of manual data allocation (reading routine would leave a
            # mark in `cfg`), fill in missing info
            if len(self.cfg) == 0:
                self.freq = np.arange(self.data.shape[self.dimord.index("freq")])
                self.taper = np.array(["dummy_taper"] * self.data.shape[self.dimord.index("taper")])

        # Dummy assignment: if we have no data but freq/taper labels,
        # assign bogus to tigger setter warnings
        else:
            if freq is not None:
                self.freq = [1]
            if taper is not None:
                self.taper = ['taper']<|MERGE_RESOLUTION|>--- conflicted
+++ resolved
@@ -4,12 +4,8 @@
 # 
 # Created: 2019-03-20 11:11:44
 # Last modified by: Stefan Fuertinger [stefan.fuertinger@esi-frankfurt.de]
-<<<<<<< HEAD
 # Last modification time: <2019-05-21 14:46:19>
 """Uniformly sampled (continuous data).
-=======
-# Last modification time: <2019-05-24 10:32:26>
->>>>>>> 7a7e1efd
 
 This module holds classes to represent data with a uniformly sampled time axis.
 
