# -*- coding: utf-8 -*-
# 
# SynCoPy ContinuousData abstract class + regular children
# 
# Created: 2019-03-20 11:11:44
<<<<<<< HEAD
# Last modified by: Stefan Fuertinger [stefan.fuertinger@esi-frankfurt.de]
# Last modification time: <2019-08-29 11:10:16>
=======
# Last modified by: Joscha Schmiedt [joscha.schmiedt@esi-frankfurt.de]
# Last modification time: <2019-08-27 11:45:03>
>>>>>>> 694417e1
"""Uniformly sampled (continuous data).

This module holds classes to represent data with a uniformly sampled time axis.

"""
# Builtin/3rd party package imports
import h5py
import shutil
import inspect
import numpy as np
from abc import ABC
from copy import copy
from numpy.lib.format import open_memmap

# Local imports
from .base_data import BaseData, VirtualData
from .data_methods import _selectdata_continuous, definetrial
from syncopy.shared.parsers import scalar_parser, array_parser, io_parser
from syncopy.shared.errors import SPYValueError, SPYIOError
import syncopy as spy

__all__ = ["AnalogData", "SpectralData"]


class ContinuousData(BaseData, ABC):
    """Abstract class for uniformly sampled data

    Notes
    -----
    This class cannot be instantiated. Use one of the children instead.

    """
    
    _infoFileProperties = BaseData._infoFileProperties + ("samplerate", "channel",)
    _hdfFileProperties = BaseData._hdfFileProperties + ("samplerate", "channel",)
        
    @property
    def _shapes(self):
        if self.sampleinfo is not None:
            sid = self.dimord.index("time")
            shp = [list(self.data.shape) for k in range(self.sampleinfo.shape[0])]
            for k, sg in enumerate(self.sampleinfo):
                shp[k][sid] = sg[1] - sg[0]
            return [tuple(sp) for sp in shp]

    @property
    def channel(self):
        """ :class:`numpy.ndarray` : list of recording channel names """
        return self._channel

    @channel.setter
    def channel(self, chan):
        if self.data is None:
            print("SyNCoPy core - channel: Cannot assign `channels` without data. " +
                  "Please assing data first")
            return
        nchan = self.data.shape[self.dimord.index("channel")]
        try:
            array_parser(chan, varname="channel", ntype="str", dims=(nchan,))
        except Exception as exc:
            raise exc
        self._channel = np.array(chan)

    @property
    def samplerate(self):
        """float: sampling rate of uniformly sampled data in Hz"""
        return self._samplerate

    @samplerate.setter
    def samplerate(self, sr):
        try:
            scalar_parser(sr, varname="samplerate", lims=[np.finfo('float').eps, np.inf])
        except Exception as exc:
            raise exc
        self._samplerate = float(sr)

    @property
    def time(self):
        """list(float): trigger-relative time axes of each trial """
        if self.samplerate is not None and self._sampleinfo is not None:
            return [np.arange(self.t0[tk], end - start - self.t0[tk]) * 1/self.samplerate \
                    for tk, (start, end) in enumerate(self.sampleinfo)]

    # Selector method
    def selectdata(self, trials=None, deepcopy=False, **kwargs):
        """
        Docstring mostly pointing to ``selectdata``
        """
        return _selectdata_continuous(self, trials, deepcopy, **kwargs)

    # Helper function that reads a single trial into memory
    @staticmethod
    def _copy_trial(trialno, filename, dimord, sampleinfo, hdr):
        """
        # FIXME: currently unused - check back to see if we need this functionality
        """
        idx = [slice(None)] * len(dimord)
        idx[dimord.index("time")] = slice(int(sampleinfo[trialno, 0]), int(sampleinfo[trialno, 1]))
        idx = tuple(idx)
        if hdr is None:
            # Generic case: data is either a HDF5 dataset or memmap
            try:
                with h5py.File(filename, mode="r") as h5f:
                    h5keys = list(h5f.keys())
                    cnt = [h5keys.count(dclass) for dclass in spy.datatype.__all__
                           if not inspect.isfunction(getattr(spy.datatype, dclass))]
                    if len(h5keys) == 1:
                        arr = h5f[h5keys[0]][idx]
                    else:
                        arr = h5f[spy.datatype.__all__[cnt.index(1)]][idx]
            except:
                try:
                    arr = np.array(open_memmap(filename, mode="c")[idx])
                except:
                    raise SPYIOError(filename)
            return arr
        else:
            # For VirtualData objects
            dsets = []
            for fk, fname in enumerate(filename):
                dsets.append(np.memmap(fname, offset=int(hdr[fk]["length"]),
                                       mode="r", dtype=hdr[fk]["dtype"],
                                       shape=(hdr[fk]["M"], hdr[fk]["N"]))[idx])
            return np.vstack(dsets)

    # Helper function that grabs a single trial
    def _get_trial(self, trialno):
        idx = [slice(None)] * len(self.dimord)
        sid = self.dimord.index("time")
        idx[sid] = slice(int(self.sampleinfo[trialno, 0]), int(self.sampleinfo[trialno, 1]))
        return self._data[tuple(idx)]
        
    # Make instantiation persistent in all subclasses
    def __init__(self, **kwargs):

        # Assign (blank) values
        if kwargs.get("samplerate") is not None:
            self.samplerate = kwargs["samplerate"]      # use setter for error-checking
        else:
            self._samplerate = None
            
        # Call initializer
        super().__init__(**kwargs)

        # If a super-class``__init__`` attached data, be careful
        if self.data is not None:

            # In case of manual data allocation (reading routine would leave a
            # mark in `cfg`), fill in missing info
            if len(self.cfg) == 0:
                
                # First, fill in dimensional info
                definetrial(self, kwargs.get("trialdefinition"))

        # Dummy assignment: if we have no data but channel labels, assign bogus to tigger setter warning
        else:
            if isinstance(kwargs.get("channel"), (list, np.ndarray)):
                self.channel = ['channel']

class AnalogData(ContinuousData):
    """Multi-channel, uniformly-sampled, analog (real float) data

    This class can be used for representing any analog signal data with a time
    and a channel axis such as local field potentials, firing rates, eye
    position etc.

    The data is always stored as a two-dimensional array on disk. On disk, Trials are
    concatenated along the time axis. 

    Data is only read from disk on demand, similar to memory maps and HDF5
    files.
    """
    
    _infoFileProperties = ContinuousData._infoFileProperties + ("_hdr",)
    
    @property
    def hdr(self):
        """dict with information about raw data
        
        This property is empty for data created by Syncopy.
        """
        return self._hdr

    # "Constructor"
    def __init__(self,
                 data=None,
                 filename=None,
                 trialdefinition=None,
                 samplerate=None,
                 channel="channel",
                 mode="w",
                 dimord=["time", "channel"]):
        """Initialize an :class:`AnalogData` object.
        
        Parameters
        ----------
            data : 2D :class:numpy.ndarray    
                multi-channel time series data with uniform sampling            
            filename : str
                path to filename or folder (spy container)
            trialdefinition : :class:`EventData` object or Mx3 array 
                [start, stop, trigger_offset] sample indices for `M` trials
            samplerate : float
                sampling rate in Hz
            channel : str or list/array(str)
            mode : str
                write mode for data. 'r' for read-only, 'w' for writable
            dimord : list(str)
                ordered list of dimension labels

        1. `filename` + `data` : create hdf dataset incl. sampleinfo @filename
        2. `filename` no `data` : read from file or memmap (spy, hdf5, npy file array -> memmap)
        3. just `data` : try to attach data (error checking done by :meth:`AnalogData.data.setter`)
        
        See also
        --------
        :func:`syncopy.definetrial`
        
        """

        # The one thing we check right here and now
        expected = ["time", "channel"]
        if not set(dimord) == set(expected):
            base = "dimensional labels {}"
            lgl = base.format("'" + "' x '".join(str(dim) for dim in expected) + "'")
            act = base.format("'" + "' x '".join(str(dim) for dim in dimord) + "'")
            raise SPYValueError(legal=lgl, varname="dimord", actual=act)

        # Assign default (blank) values
        self._hdr = None

        # Call parent initializer
        super().__init__(data=data,
                         filename=filename,
                         trialdefinition=trialdefinition,
                         samplerate=samplerate,
                         channel=channel,
                         mode=mode,
                         dimord=dimord)

    # Overload ``copy`` method to account for `VirtualData` memmaps
    def copy(self, deep=False):
        """Create a copy of the data object in memory.

        Parameters
        ----------
            deep : bool
                If `True`, a copy of the underlying data file is created in the temporary Syncopy folder

        
        Returns
        -------
            AnalogData
                in-memory copy of AnalogData object

        See also
        --------
        save_spy

        """

        cpy = copy(self)
        if deep:
            if isinstance(self.data, VirtualData):
                print("SyNCoPy core - copy: Deep copy not possible for " +
                      "VirtualData objects. Please use `save_spy` instead. ")
                return
            elif isinstance(self.data, (np.memmap, h5py.Dataset)):
                self.data.flush()
                filename = self._gen_filename()
                shutil.copyfile(self._filename, filename)
                cpy.data = filename
        return cpy


class SpectralData(ContinuousData):
    """Multi-channel, real or complex spectral data

    This class can be used for representing any data with a frequency, channel,
    and optionally a time axis. The datatype can be complex or float.

    """
    
    _infoFileProperties = ContinuousData._infoFileProperties + ("taper", "freq",)
    
    @property
    def taper(self):
        return self._taper

    @taper.setter
    def taper(self, tpr):
        if self.data is None:
            print("SyNCoPy core - taper: Cannot assign `taper` without data. "+\
                  "Please assing data first")
            return
        ntap = self.data.shape[self.dimord.index("taper")]
        try:
            array_parser(tpr, varname="taper", ntype="str", dims=(ntap,))
        except Exception as exc:
            raise exc
        self._taper = np.array(tpr)

    @property
    def freq(self):
        """:class:`numpy.ndarray`: frequency axis in Hz """
        return self._freq

    @freq.setter
    def freq(self, freq):
        if self.data is None:
            print("SyNCoPy core - freq: Cannot assign `freq` without data. "+\
                  "Please assing data first")
            return
        nfreq = self.data.shape[self.dimord.index("freq")]
        try:
            array_parser(freq, varname="freq", dims=(nfreq,), hasnan=False, hasinf=False)
        except Exception as exc:
            raise exc
        self._freq = np.array(freq)
    
    # "Constructor"
    def __init__(self,
                 data=None,
                 filename=None,
                 trialdefinition=None,
                 samplerate=None,
                 channel="channel",
                 taper=None,
                 freq=None,
                 mode="w",
                 dimord=["time", "taper", "freq", "channel"]):

        # The one thing we check right here and now
        expected = ["time", "taper", "freq", "channel"]
        if not set(dimord) == set(expected):
            base = "dimensional labels {}"
            lgl = base.format("'" + "' x '".join(str(dim) for dim in expected) + "'")
            act = base.format("'" + "' x '".join(str(dim) for dim in dimord) + "'")
            raise SPYValueError(legal=lgl, varname="dimord", actual=act)

        # Call parent initializer
        super().__init__(data=data,
                         filename=filename,
                         trialdefinition=trialdefinition,
                         samplerate=samplerate,
                         channel=channel,
                         taper=taper,
                         freq=freq,
                         mode=mode,
                         dimord=dimord)

        # If __init__ attached data, be careful
        if self.data is not None:

            # In case of manual data allocation (reading routine would leave a
            # mark in `cfg`), fill in missing info
            if len(self.cfg) == 0:
                self.freq = np.arange(self.data.shape[self.dimord.index("freq")])
                self.taper = np.array(["dummy_taper"] * self.data.shape[self.dimord.index("taper")])

        # Dummy assignment: if we have no data but freq/taper labels,
        # assign bogus to tigger setter warnings
        else:
            if freq is not None:
                self.freq = [1]
            if taper is not None:
                self.taper = ['taper']<|MERGE_RESOLUTION|>--- conflicted
+++ resolved
@@ -3,13 +3,8 @@
 # SynCoPy ContinuousData abstract class + regular children
 # 
 # Created: 2019-03-20 11:11:44
-<<<<<<< HEAD
 # Last modified by: Stefan Fuertinger [stefan.fuertinger@esi-frankfurt.de]
 # Last modification time: <2019-08-29 11:10:16>
-=======
-# Last modified by: Joscha Schmiedt [joscha.schmiedt@esi-frankfurt.de]
-# Last modification time: <2019-08-27 11:45:03>
->>>>>>> 694417e1
 """Uniformly sampled (continuous data).
 
 This module holds classes to represent data with a uniformly sampled time axis.
