--- conflicted
+++ resolved
@@ -3,13 +3,9 @@
 # SynCoPy BaseData abstract class + helper classes
 # 
 # Created: 2019-01-07 09:22:33
-<<<<<<< HEAD
 # Last modified by: Stefan Fuertinger [stefan.fuertinger@esi-frankfurt.de]
 # Last modification time: <2020-02-12 15:37:29>
-=======
-# Last modified by: Joscha Schmiedt [joscha.schmiedt@esi-frankfurt.de]
-# Last modification time: <2020-01-27 14:11:30>
->>>>>>> f456afe0
+
 
 # Builtin/3rd party package imports
 import getpass
