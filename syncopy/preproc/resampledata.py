# -*- coding: utf-8 -*-
#
# Syncopy down-/resampling frontend
#

# Builtin/3rd party package imports
import numpy as np

# Syncopy imports
from syncopy import AnalogData
from syncopy.shared.parsers import data_parser, scalar_parser
<<<<<<< HEAD
from syncopy.shared.tools import get_defaults
from syncopy.shared.errors import SPYValueError, SPYWarning
=======
from syncopy.shared.tools import get_defaults, get_frontend_cfg
from syncopy.shared.errors import SPYValueError, SPYWarning, SPYInfo
>>>>>>> b60ebca1
from syncopy.shared.kwarg_decorators import (
    unwrap_cfg,
    unwrap_select,
    detect_parallel_client,
)
from syncopy.shared.input_processors import check_passed_kwargs

from .compRoutines import Downsample, Resample, SincFiltering

availableMethods = ("downsample", "resample")


@unwrap_cfg
@unwrap_select
@detect_parallel_client
def resampledata(data,
                 resamplefs=1.,
                 method="resample",
                 lpfreq=None,
                 order=None,
                 **kwargs):
    """
    Performs resampling or downsampling of :class:`~syncopy.AnalogData` objects,
    representing uniformly sampled time series data.

    Two methods are supported:

    "downsample" : Take every nth sample
        The new sampling rate `resamplefs` must be an integer division of
        the old sampling rate, e. g., 500Hz to 250Hz.
        NOTE: No anti-aliasing filtering is performed before downsampling,
        it is strongly recommended to apply a low-pass filter
        via explicitly setting `lpfreq` to the new Nyquist frequency
        (`resamplefs / 2`) as cut-off.
        Alternatively filter the data with :func:`~syncopy.preprocessing` beforehand.

    "resample" : Resample to a new sampling rate
        The new sampling rate `resamplefs` can be any (rational) fraction
        of the original sampling rate (`data.samplerate`). Automatic
        anti-aliasing FIRWS filtering with the new Nyquist frequency
        is performed before resampling. Optionally set `lpfreq` in Hz
        for manual control over the low-pass filtering.

    Parameters
    ----------
    data : `~syncopy.AnalogData`
        A non-empty Syncopy :class:`~syncopy.AnalogData` object
    resamplefs : float
        The new sampling rate, needs to be an integer division
        of the original sampling rate for `method='downsample'`
    lpfreq : None or float, optional
        Leave at `None` for standard anti-alias filtering with
        the new Nyquist for `method='resample'` or set explicitly in Hz
    order : None or int, optional
        Order (length) of the firws anti-aliasing filter
        The default `None` will create a filter with a length of 1000 samples

    Returns
    -------
    resampled : `~syncopy.AnalogData`
        The resampled dataset with the same shape and dimord as the input `data`

    """

    # -- Basic input parsing --

    if method not in availableMethods:
        lgl = "'" + "or '".join(opt + "' " for opt in availableMethods)
        raise SPYValueError(legal=lgl, varname="method", actual=method)


    # Make sure our one mandatory input object can be processed
    try:
        data_parser(
            data, varname="data", dataclass="AnalogData", writable=None, empty=False
        )
    except Exception as exc:
        raise exc
    timeAxis = data.dimord.index("time")

    # if a subset selection is present
    # get sampleinfo and check for equidistancy
    if data.selection is not None:
        sinfo = data.selection.trialdefinition[:, :2]
        # user picked discrete set of time points
        if isinstance(data.selection.time[0], list):
            lgl = "equidistant time points (toi) or time slice (toilim)"
            actual = "non-equidistant set of time points"
            raise SPYValueError(legal=lgl, varname="select", actual=actual)
    else:
        sinfo = data.sampleinfo
    lenTrials = np.diff(sinfo).squeeze()

    # Get everything of interest in local namespace
    defaults = get_defaults(resampledata)
    lcls = locals()
    # check for ineffective additional kwargs
    check_passed_kwargs(lcls, defaults, frontend_name="resampledata")

    new_cfg = get_frontend_cfg(defaults, lcls, kwargs)

    # check resampling frequency
    scalar_parser(resamplefs, varname="resamplefs", lims=[1, data.samplerate])

    # filter order
    if order is not None:
        scalar_parser(order, varname="order", lims=[0, np.inf], ntype="int_like")
        if order < 100:
            msg = ("You have chosen an anti-alias filter of very low "
                   f"`order={order}`, expect a slow roll-off!"
                   )
            SPYWarning(msg)

    # set default
    else:
        order = int(lenTrials.min()) if lenTrials.min() < 1000 else 1000

    # check for anti-alias low-pass filter settings
    # minimum requirement: new Nyquist limit
    if lpfreq is not None:
        scalar_parser(lpfreq, varname="lpfreq", lims=[0, resamplefs / 2])

    # -- downsampling --
    if method == "downsample":

        if data.samplerate % resamplefs != 0:
            lgl = (
                "integer division of the original sampling rate "
                "for `method='downsample'`"
            )
            raise SPYValueError(lgl, varname="resamplefs", actual=resamplefs)

        # explicit low-pass filtering on the fly
        if lpfreq is not None:
            AntiAliasFilter = SincFiltering(
                samplerate=data.samplerate,
                filter_type='lp',
                freq=lpfreq,
                order=order,
                direction='twopass',
                timeAxis=timeAxis,
            )
            # keyword dict for logging
            aa_log_dict = {"filter_type": 'lp',
                           "lpfreq": lpfreq,
                           "order": order,
                           "direction": 'twopass'}

        else:
            AntiAliasFilter = None

        resampleMethod = Downsample(
            samplerate=data.samplerate, new_samplerate=resamplefs, timeAxis=timeAxis
        )
        # keyword dict for logging
        log_dict = {"method": method,
                    "resamplefs": resamplefs,
                    "origfs": data.samplerate}

    # -- resampling --
    elif method == "resample":

        if data.samplerate % resamplefs == 0:
            msg = ("New sampling rate is integeger division of the "
                   "original sampling rate, consider using `method='downsample'`"
                   )
            SPYWarning(msg)

        # has anti-alias filtering included
        # configured by lpfreq and order
        resampleMethod = Resample(
            samplerate=data.samplerate,
            new_samplerate=resamplefs,
            lpfreq=lpfreq,
            order=order,
            timeAxis=timeAxis
        )
        # keyword dict for logging
        log_dict = {"method": method,
                    "resamplefs": resamplefs,
                    "origfs": data.samplerate,
                    "lpfreq": lpfreq,
                    "order": order}

    # ------------------------------------
    # Call the chosen ComputationalRoutine
    # ------------------------------------

    resampled = AnalogData(dimord=data.dimord)

    if method == 'downsample' and AntiAliasFilter is not None:
        filtered = AnalogData(dimord=data.dimord)
        AntiAliasFilter.initialize(
            data,
            filtered._stackingDim,
            chan_per_worker=kwargs.get("chan_per_worker"),
            keeptrials=True
        )

        AntiAliasFilter.compute(data,
                                filtered,
                                parallel=kwargs.get("parallel"),
                                log_dict=aa_log_dict)
        target = filtered
    else:
        target = data  # just rebinds the name

    resampleMethod.initialize(
        target,
        resampled._stackingDim,
        chan_per_worker=kwargs.get("chan_per_worker"),
        keeptrials=True,
    )
    resampleMethod.compute(
        target, resampled, parallel=kwargs.get("parallel"), log_dict=log_dict
    )

    resampled.cfg.update(data.cfg)
    resampled.cfg.update({'resampledata': new_cfg})
    return resampled<|MERGE_RESOLUTION|>--- conflicted
+++ resolved
@@ -9,13 +9,10 @@
 # Syncopy imports
 from syncopy import AnalogData
 from syncopy.shared.parsers import data_parser, scalar_parser
-<<<<<<< HEAD
-from syncopy.shared.tools import get_defaults
-from syncopy.shared.errors import SPYValueError, SPYWarning
-=======
+
 from syncopy.shared.tools import get_defaults, get_frontend_cfg
 from syncopy.shared.errors import SPYValueError, SPYWarning, SPYInfo
->>>>>>> b60ebca1
+
 from syncopy.shared.kwarg_decorators import (
     unwrap_cfg,
     unwrap_select,
