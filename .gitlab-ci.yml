--- conflicted
+++ resolved
@@ -65,12 +65,8 @@
     - conda install virtualenv
     - conda.bat activate syncopy
     # point tox to python from the conda env
-<<<<<<< HEAD
-    # cmd /c mklink /J C:\Python38 %CONDA_PREFIX%
-=======
     # needs to be done only once
     # - cmd /c mklink /J C:\Python38 %CONDA_PREFIX%
->>>>>>> daa927d9
     - tox
 
 m1macos:
